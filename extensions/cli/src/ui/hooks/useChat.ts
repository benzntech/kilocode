/* eslint-disable max-lines */
<<<<<<< HEAD

=======
>>>>>>> 3cbeeea4
import type { ChatHistoryItem, Session } from "core/index.js";
import { useApp } from "ink";
import { useEffect, useRef, useState } from "react";

import { findCompactionIndex } from "../../compaction.js";
import { toolPermissionManager } from "../../permissions/permissionManager.js";
import { services } from "../../services/index.js";
import {
  createSession,
  loadSession,
  updateSessionHistory,
} from "../../session.js";
import { handleSlashCommands } from "../../slashCommands.js";
import { messageQueue, QueuedMessage } from "../../stream/messageQueue.js";
import { telemetryService } from "../../telemetry/telemetryService.js";
import { formatError } from "../../util/formatError.js";
import { logger } from "../../util/logger.js";

import {
  handleAutoCompaction,
  handleCompactCommand,
} from "./useChat.compaction.js";
import {
  formatMessageWithFiles,
  handleSpecialCommands,
  initChatHistory,
  processSlashCommandResult,
  trackUserMessage,
} from "./useChat.helpers.js";
import {
  handleRemoteMessage,
  setupRemotePolling,
} from "./useChat.remote.helpers.js";
import { handleBashModeProcessing } from "./useChat.shellMode.js";
import {
  createStreamCallbacks,
  executeStreaming,
} from "./useChat.stream.helpers.js";
import {
  ActivePermissionRequest,
  AttachedFile,
  UseChatProps,
} from "./useChat.types.js";

export function useChat({
  assistant,
  model,
  llmApi,
  initialPrompt,
  resume,
  fork,
  additionalRules,
  additionalPrompts,
  onShowConfigSelector,
  onShowModelSelector,
  onShowMCPSelector,
  onShowSessionSelector,
  onLoginPrompt: _onLoginPrompt,
  onClear,
  isRemoteMode = false,
  remoteUrl,
}: UseChatProps) {
  const { exit } = useApp();

  // Track service subscription
  const serviceListenerCleanupRef = useRef<null | (() => void)>(null);

  // Store the current session
  const [currentSession, setCurrentSession] = useState<Session>(() => {
    // In remote mode, start with empty session (will be populated by polling)
    if (isRemoteMode) {
      return createSession([]);
    }

    // Fork from an existing session if fork flag is used
    if (fork) {
      const { loadSessionById, startNewSession } = require("../../session.js");
      const sessionToFork = loadSessionById(fork);
      if (sessionToFork) {
        return startNewSession(sessionToFork.history);
      }
      // If session not found, create a new empty session
      return createSession([]);
    }

    // Load previous session if resume flag is used
    if (resume) {
      const savedSession = loadSession();
      if (savedSession) {
        return savedSession;
      }
    }

    // Create new session
    return createSession([]);
  });

  // Local view of history driven solely by ChatHistoryService
  const [chatHistory, setChatHistoryView] = useState<ChatHistoryItem[]>(() =>
    services.chatHistory?.isReady()
      ? services.chatHistory.getHistory()
      : currentSession.history,
  );
  // Proxy setter: apply changes to ChatHistoryService (single source of truth)
  const setChatHistory: React.Dispatch<
    React.SetStateAction<ChatHistoryItem[]>
  > = (value) => {
    const svc = services.chatHistory;
    const current = svc.getHistory();
    const next = typeof value === "function" ? (value as any)(current) : value;
    svc.setHistory(next);
  };

  // Initialize ChatHistoryService and subscribe to updates
  useEffect(() => {
    const svc = services.chatHistory;
    svc
      .initialize(currentSession, isRemoteMode)
      .then(() => {
        setChatHistoryView(svc.getHistory());
        const listener = () => {
          setChatHistoryView(svc.getHistory());
        };
        svc.on("stateChanged", listener);
        serviceListenerCleanupRef.current = () =>
          svc.off("stateChanged", listener);
      })
      .catch((error) => {
        logger.error("Failed to initialize ChatHistoryService", { error });
      });

    return () => {
      serviceListenerCleanupRef.current?.();
      serviceListenerCleanupRef.current = null;
    };
  }, []);

  const [isWaitingForResponse, setIsWaitingForResponse] = useState(false);
  const [responseStartTime, setResponseStartTime] = useState<number | null>(
    null,
  );
  const [isCompacting, setIsCompacting] = useState(false);
  const [compactionStartTime, setCompactionStartTime] = useState<number | null>(
    null,
  );
  const [inputMode, setInputMode] = useState(true);
  const [abortController, setAbortController] =
    useState<AbortController | null>(null);
  const [compactionAbortController, setCompactionAbortController] =
    useState<AbortController | null>(null);
  const [isChatHistoryInitialized, setIsChatHistoryInitialized] = useState(
    // If we're resuming and found a saved session, we're already initialized
    // If we're forking and found a session to fork from, we're already initialized
    // If we're in remote mode, we're initialized (will be populated by polling)
    isRemoteMode ||
      (resume && currentSession.history.length > 0) ||
      (fork && currentSession.history.length > 0),
  );

  // Capture initial rules to prevent re-initialization when rules change
  const [initialRules] = useState(additionalRules);
  const [attachedFiles, setAttachedFiles] = useState<AttachedFile[]>([]);
  const [activePermissionRequest, setActivePermissionRequest] =
    useState<ActivePermissionRequest | null>(null);
  const [compactionIndex, setCompactionIndex] = useState<number | null>(() => {
    // When resuming or forking, check for compaction markers in the loaded history
    if ((resume || fork) && currentSession.history.length > 0) {
      return findCompactionIndex(currentSession.history);
    }
    return null;
  });

  // Track interrupted state for resume functionality
  const [wasInterrupted, setWasInterrupted] = useState(false);

  // Track queued messages for immediate display
  const [queuedMessages, setQueuedMessages] = useState<QueuedMessage[]>([]);

  // Set up message queue listeners
  useEffect(() => {
    const onMessageQueued = (queuedMessage: QueuedMessage) => {
      setQueuedMessages((prev) => [...prev, queuedMessage]);
    };

    messageQueue.on("messageQueued", onMessageQueued);

    return () => {
      messageQueue.off("messageQueued", onMessageQueued);
    };
  }, []);

  // Clean up abort controller on unmount
  useEffect(() => {
    return () => {
      if (abortController && !abortController.signal.aborted) {
        abortController.abort();
      }
    };
  }, [abortController]);

  // Remote mode polling
  useEffect(() => {
    if (!isRemoteMode || !remoteUrl || process.env.NODE_ENV === "test") return;

    return setupRemotePolling({
      remoteUrl,
      setIsWaitingForResponse,
      responseStartTime,
      setResponseStartTime,
    });
  }, [isRemoteMode, remoteUrl, responseStartTime]);

  useEffect(() => {
    // Skip initialization in remote mode or if already initialized
    if (isRemoteMode || isChatHistoryInitialized) return;

    // Initialize chat history with system message only if we don't have a session
    const initializeHistory = async () => {
      // Only add system message if we don't have any messages yet
      if (chatHistory.length === 0) {
        const history = await initChatHistory(resume, initialRules);
        setChatHistory(history);
      }
      setIsChatHistoryInitialized(true);
    };

    initializeHistory();
    // Note: Using initialRules instead of additionalRules to prevent re-initialization
    // when rules change during the conversation
  }, [
    isRemoteMode,
    isChatHistoryInitialized,
    chatHistory.length,
    resume,
    initialRules,
  ]);

  useEffect(() => {
    // Only handle initial prompt after chat history is initialized
    // This prevents race conditions where the prompt runs before system message is loaded
    if (
      (initialPrompt || (additionalPrompts && additionalPrompts.length > 0)) &&
      isChatHistoryInitialized
    ) {
      const processPrompts = async () => {
        const { processAndCombinePrompts } = await import(
          "../../util/promptProcessor.js"
        );
        const finalMessage = await processAndCombinePrompts(
          additionalPrompts,
          initialPrompt,
        );

        if (finalMessage) {
          await handleUserMessage(finalMessage);
        }
      };

      processPrompts().catch(console.error);
    }
  }, [initialPrompt, additionalPrompts, isChatHistoryInitialized]);

  const executeStreamingResponse = async (
    newHistory: ChatHistoryItem[],
    currentCompactionIndex: number | null,
  ) => {
    // Clean up previous abort controller if it exists
    if (abortController && !abortController.signal.aborted) {
      abortController.abort();
    }

    // Start streaming response
    const controller = new AbortController();
    setAbortController(controller);
    setIsWaitingForResponse(true);
    setResponseStartTime(Date.now());
    setInputMode(false);
    logger.debug("Starting chat response stream", {
      historyLength: newHistory.length,
    });

    try {
      const streamCallbacks = createStreamCallbacks({
        setChatHistory: setChatHistory,
        setActivePermissionRequest,
        llmApi,
        model,
      });

      // Execute streaming chat response
      await executeStreaming({
        chatHistory: newHistory,
        model,
        llmApi,
        controller,
        streamCallbacks,
        currentCompactionIndex,
      });

      // Save the updated session with the latest chat history that includes the assistant's reply
      // The streamCallbacks update setChatHistory during streaming, so we need to get the current state
      setChatHistory((currentHistory) => {
        const updatedSession: Session = {
          ...currentSession,
          history: currentHistory,
        };
        updateSessionHistory(currentHistory);
        setCurrentSession(updatedSession);
        logger.debug("Session saved");
        return currentHistory;
      });
    } catch (error: any) {
      const errorMessage = `Error: ${formatError(error)}`;
      setChatHistory((prev) => [
        ...prev,
        {
          message: {
            role: "system",
            content: errorMessage,
          },
          contextItems: [],
        },
      ]);
    } finally {
      // Stop active time tracking
      telemetryService.stopActiveTime();

      setAbortController(null);
      setIsWaitingForResponse(false);
      setResponseStartTime(null);
      setInputMode(true);

      // Check if there are queued messages and process them after a microtask delay
      // This ensures the GUI state has been updated before processing the next message
      const queuedMessageData = messageQueue.getLatestMessage();
      if (queuedMessageData) {
        const { message: latestQueuedMessage, imageMap } = queuedMessageData;
        logger.debug("processing queued message", { latestQueuedMessage });

        // Clear all queued messages from display since we're processing them all together
        setQueuedMessages([]);

        // Add the queued message to chat history so it shows in the GUI
        const formattedQueuedMessage = await formatMessageWithFiles(
          latestQueuedMessage,
          [], // No attached files for queued messages
          imageMap,
        );
        setChatHistory((prev) => [...prev, formattedQueuedMessage]);

        await new Promise((resolve) => setTimeout(resolve, 100)); // add timeout for react to render the tui

        // Process the queued message using the internal processing logic without re-adding to history
        await processQueuedMessage(latestQueuedMessage, imageMap);
      }
    }
  };

  const handleResumeRequest = async (message: string) => {
    if (message !== "" || !wasInterrupted) return false;

    // Find the index of the last user or tool message to resume from
    let lastUserOrToolIndex = -1;
    for (let i = chatHistory.length - 1; i >= 0; i--) {
      if (
        chatHistory[i].message.role === "user" ||
        !!chatHistory[i].toolCallStates?.length
      ) {
        lastUserOrToolIndex = i;
        break;
      }
    }

    if (lastUserOrToolIndex >= 0) {
      // Truncate history to include up to and including the user/tool message
      const truncatedHistory = chatHistory.slice(0, lastUserOrToolIndex + 1);
      setChatHistory(truncatedHistory);

      // Clear the interrupted state and resume
      setWasInterrupted(false);

      // Re-execute streaming with the truncated history
      await executeStreamingResponse(truncatedHistory, compactionIndex);
      return true;
    }

    return false;
  };

  const handleSlashCommandProcessing = async (
    message: string,
  ): Promise<string | null> => {
    // Handle slash commands (skip in remote mode except for /exit which we handled above)
    if (isRemoteMode || !assistant) {
      return message;
    }

    const commandResult = await handleSlashCommands(message, assistant);
    if (!commandResult) {
      return message;
    }

    if (commandResult.compact) {
      await handleCompactCommand({
        chatHistory,
        model,
        llmApi,
        setChatHistory,
        setCompactionIndex,
        currentSession,
        setCurrentSession,
        setIsCompacting,
        setCompactionStartTime,
        setCompactionAbortController,
      });
      return null;
    }

    const newInput = processSlashCommandResult({
      result: commandResult,
      chatHistory,
      setChatHistory,
      onShowConfigSelector,
      onShowModelSelector,
      onShowMCPSelector,
      onShowSessionSelector,
      onClear,
    });

    return newInput || null;
  };

  const convertMessageContentToString = (content: any): string => {
    if (typeof content === "string") {
      return content;
    }

    // Convert MessagePart[] to string (extracting text, noting images)
    return content
      .map((part: any) => {
        if (part.type === "text") {
          return part.text;
        } else if (part.type === "imageUrl") {
          return "[Image]";
        }
        return "";
      })
      .join("");
  };

  const processMessage = async (
    message: string,
    imageMap?: Map<string, Buffer>,
    isQueuedMessage: boolean = false,
  ) => {
    // Handle special commands
    const handled = await handleSpecialCommands({
      message,
      isRemoteMode,
      remoteUrl,
      onShowConfigSelector,
      exit,
    });

    if (handled) return;

    // Handle shell mode commands (before slash commands)
    const bashProcessedMessage = await handleBashModeProcessing(message);
    if (bashProcessedMessage === null) {
      return; // Bash command was handled and no further processing needed
    }
    message = bashProcessedMessage;

    // Handle slash commands
    const processedMessage = await handleSlashCommandProcessing(message);
    if (processedMessage === null) {
      return; // Command was handled and no further processing needed
    }
    message = processedMessage;

    // Track telemetry
    trackUserMessage(message, model);

    // In remote mode, send message to server instead of processing locally
    if (isRemoteMode && remoteUrl) {
      const messageContentString = convertMessageContentToString(message);

      await handleRemoteMessage({
        remoteUrl,
        messageContent: messageContentString,
      });
      return;
    }

<<<<<<< HEAD
    // Check if auto-compacting is needed BEFORE adding user message
    const compactionController = new AbortController();
    setCompactionAbortController(compactionController);
    setIsCompacting(true);
    setCompactionStartTime(Date.now());

    let currentChatHistory, currentCompactionIndex;
    try {
      const result = await handleAutoCompaction({
        chatHistory,
        model,
        llmApi,
        compactionIndex,
        setChatHistory: setChatHistory,
        setCompactionIndex,
        abortController: compactionController,
=======
    // For non-queued messages, format and add to chat history
    if (isQueuedMessage) {
      // For queued messages, chat history is already updated
      // Check if auto-compacting is needed with current history
      const { currentChatHistory, currentCompactionIndex } =
        await handleAutoCompaction({
          chatHistory,
          model,
          llmApi,
          compactionIndex,
          setChatHistory: setChatHistory,
          setCompactionIndex,
        });

      // Execute the streaming response with the current history (which already includes the queued message)
      await executeStreamingResponse(
        currentChatHistory,
        currentCompactionIndex,
      );
    } else {
      // Format message with attached files and images
      logger.debug("Processing message with images", {
        hasImages: !!(imageMap && imageMap.size > 0),
        imageCount: imageMap?.size || 0,
>>>>>>> 3cbeeea4
      });
      const newUserMessage = await formatMessageWithFiles(
        message,
        attachedFiles,
        imageMap,
      );
      logger.debug("Message formatted successfully");

<<<<<<< HEAD
      currentChatHistory = result.currentChatHistory;
      currentCompactionIndex = result.currentCompactionIndex;
    } finally {
      setIsCompacting(false);
      setCompactionStartTime(null);
      setCompactionAbortController(null);
    }

    // Add the formatted user message to history
    const newHistory = [...currentChatHistory, newUserMessage];
    setChatHistory(newHistory);
=======
      if (attachedFiles.length > 0) {
        setAttachedFiles([]);
      }

      // Check if auto-compacting is needed BEFORE adding user message
      const { currentChatHistory, currentCompactionIndex } =
        await handleAutoCompaction({
          chatHistory,
          model,
          llmApi,
          compactionIndex,
          setChatHistory: setChatHistory,
          setCompactionIndex,
        });

      // Add the formatted user message to history
      const newHistory = [...currentChatHistory, newUserMessage];
      setChatHistory(newHistory);

      // Execute the streaming response
      await executeStreamingResponse(newHistory, currentCompactionIndex);
    }
  };

  const processQueuedMessage = async (
    message: string,
    imageMap?: Map<string, Buffer>,
  ) => {
    // For queued messages, we can reuse the core message processing logic
    // by calling the internal processing function directly
    await processMessage(message, imageMap, true);
  };

  const handleUserMessage = async (
    message: string,
    imageMap?: Map<string, Buffer>,
  ) => {
    // Check if this is a resume request (empty message after interruption)
    if (await handleResumeRequest(message)) {
      return;
    }

    // Clear interrupted state if user types a new message
    if (wasInterrupted && message !== "") {
      setWasInterrupted(false);
    }
>>>>>>> 3cbeeea4

    // Use the common message processing logic
    await processMessage(message, imageMap, false);
  };

  const handleInterrupt = () => {
    // In remote mode, send interrupt signal to server
    if (isRemoteMode && remoteUrl) {
      // Send a message to interrupt the remote server
      fetch(`${remoteUrl}/message`, {
        method: "POST",
        headers: {
          "Content-Type": "application/json",
        },
        body: JSON.stringify({ message: "" }), // Empty message triggers interrupt
      }).catch((error) => {
        logger.error("Failed to send interrupt to remote server:", error);
      });
      return;
    }

    // Local mode: abort the appropriate controller

    // If compaction is running, abort compaction
    if (compactionAbortController && isCompacting) {
      compactionAbortController.abort();
      setIsCompacting(false);
      setCompactionStartTime(null);
      setCompactionAbortController(null);
      setInputMode(true);
      return;
    }

    // If response is running, abort response
    if (abortController && isWaitingForResponse) {
      abortController.abort();

      // Remove the last message if it's from assistant (partial response)
      setChatHistory((current) => {
        const lastMessage = current[current.length - 1];
        if (
          lastMessage?.message.role === "assistant" &&
          !lastMessage.toolCallStates?.length
        ) {
          return current.slice(0, -1);
        }
        return current;
      });

      setWasInterrupted(true);
      setIsWaitingForResponse(false);
      setResponseStartTime(null);
      setInputMode(true);
    }
  };

  const handleFileAttached = (filePath: string, content: string) => {
    setAttachedFiles((prev) => [...prev, { path: filePath, content }]);
  };

  const resetChatHistory = async () => {
    const newHistory = await initChatHistory(
      false, // Don't resume when resetting
      additionalRules,
    );
    setChatHistory(newHistory);
    // Clear any queued messages when resetting chat
    setQueuedMessages([]);
  };

  const handleToolPermissionResponse = async (
    requestId: string,
    approved: boolean,
    createPolicy?: boolean,
    stopStream?: boolean,
  ) => {
    // Capture the current permission request before clearing it
    const currentRequest = activePermissionRequest;

    // Clear the active permission request
    setActivePermissionRequest(null);

    // Handle policy creation if requested
    if (approved && createPolicy && currentRequest) {
      try {
        const { generatePolicyRule, addPolicyToYaml } = await import(
          "../../permissions/policyWriter.js"
        );

        const policyRule = generatePolicyRule(
          currentRequest.toolName,
          currentRequest.toolArgs,
        );

        await addPolicyToYaml(policyRule);
        logger.debug(`Policy created: ${policyRule}`);

        // Reload permissions to pick up the new policy without requiring restart
        await services.mode.getToolPermissionService().reloadPermissions();
      } catch (error) {
        logger.error("Failed to create policy or reload permissions", {
          error,
        });
        // Continue with the approval even if policy creation/reload fails
      }
    }

    // Send response to permission manager
    // The streamChatResponse will handle showing the appropriate message
    // through its normal onToolStart/onToolError flow
    if (approved) {
      toolPermissionManager.approveRequest(requestId);
    } else {
      toolPermissionManager.rejectRequest(requestId);

      // If this is a "stop stream" rejection, abort the current request
      if (stopStream && abortController && isWaitingForResponse) {
        abortController.abort();
        setChatHistory((prev) => [
          ...prev,
          {
            message: {
              role: "system",
              content:
                "[Tool canceled - please tell Continue what to do differently]",
            },
            contextItems: [],
          },
        ]);
        setIsWaitingForResponse(false);
        setResponseStartTime(null);
        setInputMode(true);
      }
    }
  };

  return {
    chatHistory,
    setChatHistory: setChatHistory,
    isWaitingForResponse,
    responseStartTime,
    isCompacting,
    compactionStartTime,
    inputMode,
    attachedFiles,
    activePermissionRequest,
    wasInterrupted,
    queuedMessages,
    handleUserMessage,
    handleInterrupt,
    handleFileAttached,
    resetChatHistory,
    handleToolPermissionResponse,
  };
}<|MERGE_RESOLUTION|>--- conflicted
+++ resolved
@@ -1,8 +1,4 @@
 /* eslint-disable max-lines */
-<<<<<<< HEAD
-
-=======
->>>>>>> 3cbeeea4
 import type { ChatHistoryItem, Session } from "core/index.js";
 import { useApp } from "ink";
 import { useEffect, useRef, useState } from "react";
@@ -497,37 +493,33 @@
       return;
     }
 
-<<<<<<< HEAD
-    // Check if auto-compacting is needed BEFORE adding user message
-    const compactionController = new AbortController();
-    setCompactionAbortController(compactionController);
-    setIsCompacting(true);
-    setCompactionStartTime(Date.now());
-
-    let currentChatHistory, currentCompactionIndex;
-    try {
-      const result = await handleAutoCompaction({
-        chatHistory,
-        model,
-        llmApi,
-        compactionIndex,
-        setChatHistory: setChatHistory,
-        setCompactionIndex,
-        abortController: compactionController,
-=======
     // For non-queued messages, format and add to chat history
     if (isQueuedMessage) {
       // For queued messages, chat history is already updated
       // Check if auto-compacting is needed with current history
-      const { currentChatHistory, currentCompactionIndex } =
-        await handleAutoCompaction({
+      const compactionController = new AbortController();
+      setCompactionAbortController(compactionController);
+      setIsCompacting(true);
+      setCompactionStartTime(Date.now());
+
+      let currentChatHistory, currentCompactionIndex;
+      try {
+        const result = await handleAutoCompaction({
           chatHistory,
           model,
           llmApi,
           compactionIndex,
           setChatHistory: setChatHistory,
           setCompactionIndex,
+          abortController: compactionController,
         });
+        currentChatHistory = result.currentChatHistory;
+        currentCompactionIndex = result.currentCompactionIndex;
+      } finally {
+        setIsCompacting(false);
+        setCompactionStartTime(null);
+        setCompactionAbortController(null);
+      }
 
       // Execute the streaming response with the current history (which already includes the queued message)
       await executeStreamingResponse(
@@ -539,7 +531,6 @@
       logger.debug("Processing message with images", {
         hasImages: !!(imageMap && imageMap.size > 0),
         imageCount: imageMap?.size || 0,
->>>>>>> 3cbeeea4
       });
       const newUserMessage = await formatMessageWithFiles(
         message,
@@ -548,33 +539,34 @@
       );
       logger.debug("Message formatted successfully");
 
-<<<<<<< HEAD
-      currentChatHistory = result.currentChatHistory;
-      currentCompactionIndex = result.currentCompactionIndex;
-    } finally {
-      setIsCompacting(false);
-      setCompactionStartTime(null);
-      setCompactionAbortController(null);
-    }
-
-    // Add the formatted user message to history
-    const newHistory = [...currentChatHistory, newUserMessage];
-    setChatHistory(newHistory);
-=======
       if (attachedFiles.length > 0) {
         setAttachedFiles([]);
       }
 
       // Check if auto-compacting is needed BEFORE adding user message
-      const { currentChatHistory, currentCompactionIndex } =
-        await handleAutoCompaction({
+      const compactionController = new AbortController();
+      setCompactionAbortController(compactionController);
+      setIsCompacting(true);
+      setCompactionStartTime(Date.now());
+
+      let currentChatHistory, currentCompactionIndex;
+      try {
+        const result = await handleAutoCompaction({
           chatHistory,
           model,
           llmApi,
           compactionIndex,
           setChatHistory: setChatHistory,
           setCompactionIndex,
+          abortController: compactionController,
         });
+        currentChatHistory = result.currentChatHistory;
+        currentCompactionIndex = result.currentCompactionIndex;
+      } finally {
+        setIsCompacting(false);
+        setCompactionStartTime(null);
+        setCompactionAbortController(null);
+      }
 
       // Add the formatted user message to history
       const newHistory = [...currentChatHistory, newUserMessage];
@@ -607,7 +599,6 @@
     if (wasInterrupted && message !== "") {
       setWasInterrupted(false);
     }
->>>>>>> 3cbeeea4
 
     // Use the common message processing logic
     await processMessage(message, imageMap, false);
