--- conflicted
+++ resolved
@@ -20,32 +20,9 @@
 	onClick,
 	style,
 	...props
-<<<<<<< HEAD
-}) => {
-	const buttonClasses = cn(
-		"relative inline-flex items-center justify-center",
-		"bg-transparent border-none p-1.5",
-		"rounded-md min-w-[28px] min-h-[28px]",
-		"text-vscode-foreground opacity-85",
-		"transition-all duration-150",
-		"hover:opacity-100 hover:bg-vscode-list-hoverBackground",
-		"focus:outline-none focus-visible:ring-1 focus-visible:ring-vscode-focusBorder",
-		"active:bg-[rgba(255,255,255,0.1)]",
-		!disabled && "cursor-pointer",
-		disabled &&
-			"opacity-40 cursor-not-allowed grayscale-[30%] hover:bg-transparent hover:border-[rgba(255,255,255,0.08)] active:bg-transparent",
-		className,
-	)
-
-	const iconClasses = cn("codicon", iconClass, isLoading && "codicon-modifier-spin")
-
-	const button = (
-		<button
-=======
 }) => (
 	<StandardTooltip content={tooltip ? title : undefined}>
 		<Button
->>>>>>> 8cff25ab
 			aria-label={title}
 			className={cn(
 				"relative inline-flex items-center justify-center",
