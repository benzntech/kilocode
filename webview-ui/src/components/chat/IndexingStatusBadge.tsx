--- conflicted
+++ resolved
@@ -91,13 +91,8 @@
 						size="sm"
 						aria-label={tooltipText}
 						className={cn(
-<<<<<<< HEAD
-							"relative h-7 w-7 p-0",
+							"relative h-5 w-5 p-0",
 							"text-vscode-foreground opacity-60", // kilocode_change: opacity to match paperclip
-=======
-							"relative h-5 w-5 p-0",
-							"text-vscode-foreground opacity-85",
->>>>>>> 17ae7e2d
 							"hover:opacity-100 hover:bg-[rgba(255,255,255,0.03)]",
 							"focus:outline-none focus-visible:ring-1 focus-visible:ring-vscode-focusBorder",
 							className,
