import React, { useState, useEffect, useMemo } from "react"
import { Database } from "lucide-react"

import { cn } from "@src/lib/utils"
import { vscode } from "@src/utils/vscode"
import { useAppTranslation } from "@/i18n/TranslationContext"

import type { IndexingStatus, IndexingStatusUpdateMessage } from "@roo/ExtensionMessage"

import { useExtensionState } from "@src/context/ExtensionStateContext"
import { PopoverTrigger, StandardTooltip, Button } from "@src/components/ui"

import { CodeIndexPopover } from "./CodeIndexPopover"

interface IndexingStatusBadgeProps {
	className?: string
}

export const IndexingStatusBadge: React.FC<IndexingStatusBadgeProps> = ({ className }) => {
	const { t } = useAppTranslation()
	const { cwd } = useExtensionState()

	const [indexingStatus, setIndexingStatus] = useState<IndexingStatus>({
		systemStatus: "Standby",
		processedItems: 0,
		totalItems: 0,
		currentItemUnit: "items",
	})

	useEffect(() => {
		// Request initial indexing status.
		vscode.postMessage({ type: "requestIndexingStatus" })

		// Set up message listener for status updates.
		const handleMessage = (event: MessageEvent<IndexingStatusUpdateMessage>) => {
			if (event.data.type === "indexingStatusUpdate") {
				const status = event.data.values
				if (!status.workspacePath || status.workspacePath === cwd) {
					setIndexingStatus(status)
				}
			}
		}

		window.addEventListener("message", handleMessage)

		return () => {
			window.removeEventListener("message", handleMessage)
		}
	}, [cwd])

	const progressPercentage = useMemo(
		() =>
			indexingStatus.totalItems > 0
				? Math.round((indexingStatus.processedItems / indexingStatus.totalItems) * 100)
				: 0,
		[indexingStatus.processedItems, indexingStatus.totalItems],
	)

	const tooltipText = useMemo(() => {
		switch (indexingStatus.systemStatus) {
			case "Standby":
				return t("chat:indexingStatus.ready")
			case "Indexing":
				return t("chat:indexingStatus.indexing", { percentage: progressPercentage })
			case "Indexed":
				return t("chat:indexingStatus.indexed")
			case "Error":
				return t("chat:indexingStatus.error")
			default:
				return t("chat:indexingStatus.status")
		}
	}, [indexingStatus.systemStatus, progressPercentage, t])

	const statusColorClass = useMemo(() => {
		const statusColors = {
			Standby: "bg-vscode-descriptionForeground/60",
			Indexing: "bg-yellow-500 animate-pulse",
			Indexed: "bg-green-500",
			Error: "bg-red-500",
		}

		return statusColors[indexingStatus.systemStatus as keyof typeof statusColors] || statusColors.Standby
	}, [indexingStatus.systemStatus])

	return (
<<<<<<< HEAD
		<div className={cn("relative inline-block", className)}>
			<CodeIndexPopover indexingStatus={indexingStatus}>
				<button
					onMouseEnter={handleMouseEnterButton}
					onMouseLeave={handleMouseLeaveButton}
					className={cn(
						"relative inline-flex items-center justify-center",
						"bg-transparent border-none p-1.5",
						"rounded-md min-w-[28px] min-h-[28px]",
						"opacity-60 text-vscode-foreground", // kilocode_change: opacity to match paperclip
						"transition-all duration-150",
						"hover:opacity-100 hover:bg-[rgba(255,255,255,0.03)] hover:border-[rgba(255,255,255,0.15)]",
						"focus:outline-none focus-visible:ring-1 focus-visible:ring-vscode-focusBorder",
						"active:bg-[rgba(255,255,255,0.1)]",
						"cursor-pointer",
						className,
					)}
					aria-label={getTooltipText()}>
					{/* File search icon */}
					<Database className="w-4 h-4 text-vscode-foreground" />

					{/* Status dot badge */}
					<span
						className={cn(
							"absolute top-1 right-1 w-1.5 h-1.5 rounded-full transition-colors duration-200",
							getStatusColorClass(),
						)}
					/>
				</button>
			</CodeIndexPopover>
			{showTooltip && (
				<div
					className={cn(
						"absolute bottom-full left-1/2 transform -translate-x-1/2 mb-2",
						"px-2 py-1 text-xs font-medium text-vscode-foreground",
						"bg-vscode-editor-background border border-vscode-panel-border",
						"rounded shadow-lg whitespace-nowrap z-50",
					)}
					role="tooltip">
					{getTooltipText()}
					<div
=======
		<CodeIndexPopover indexingStatus={indexingStatus}>
			<StandardTooltip content={tooltipText}>
				<PopoverTrigger asChild>
					<Button
						variant="ghost"
						size="sm"
						aria-label={tooltipText}
>>>>>>> 8cff25ab
						className={cn(
							"relative h-7 w-7 p-0",
							"text-vscode-foreground opacity-85",
							"hover:opacity-100 hover:bg-[rgba(255,255,255,0.03)]",
							"focus:outline-none focus-visible:ring-1 focus-visible:ring-vscode-focusBorder",
							className,
						)}>
						<Database className="w-4 h-4" />
						<span
							className={cn(
								"absolute top-1 right-1 w-1.5 h-1.5 rounded-full transition-colors duration-200",
								statusColorClass,
							)}
						/>
					</Button>
				</PopoverTrigger>
			</StandardTooltip>
		</CodeIndexPopover>
	)
}<|MERGE_RESOLUTION|>--- conflicted
+++ resolved
@@ -83,49 +83,6 @@
 	}, [indexingStatus.systemStatus])
 
 	return (
-<<<<<<< HEAD
-		<div className={cn("relative inline-block", className)}>
-			<CodeIndexPopover indexingStatus={indexingStatus}>
-				<button
-					onMouseEnter={handleMouseEnterButton}
-					onMouseLeave={handleMouseLeaveButton}
-					className={cn(
-						"relative inline-flex items-center justify-center",
-						"bg-transparent border-none p-1.5",
-						"rounded-md min-w-[28px] min-h-[28px]",
-						"opacity-60 text-vscode-foreground", // kilocode_change: opacity to match paperclip
-						"transition-all duration-150",
-						"hover:opacity-100 hover:bg-[rgba(255,255,255,0.03)] hover:border-[rgba(255,255,255,0.15)]",
-						"focus:outline-none focus-visible:ring-1 focus-visible:ring-vscode-focusBorder",
-						"active:bg-[rgba(255,255,255,0.1)]",
-						"cursor-pointer",
-						className,
-					)}
-					aria-label={getTooltipText()}>
-					{/* File search icon */}
-					<Database className="w-4 h-4 text-vscode-foreground" />
-
-					{/* Status dot badge */}
-					<span
-						className={cn(
-							"absolute top-1 right-1 w-1.5 h-1.5 rounded-full transition-colors duration-200",
-							getStatusColorClass(),
-						)}
-					/>
-				</button>
-			</CodeIndexPopover>
-			{showTooltip && (
-				<div
-					className={cn(
-						"absolute bottom-full left-1/2 transform -translate-x-1/2 mb-2",
-						"px-2 py-1 text-xs font-medium text-vscode-foreground",
-						"bg-vscode-editor-background border border-vscode-panel-border",
-						"rounded shadow-lg whitespace-nowrap z-50",
-					)}
-					role="tooltip">
-					{getTooltipText()}
-					<div
-=======
 		<CodeIndexPopover indexingStatus={indexingStatus}>
 			<StandardTooltip content={tooltipText}>
 				<PopoverTrigger asChild>
@@ -133,10 +90,9 @@
 						variant="ghost"
 						size="sm"
 						aria-label={tooltipText}
->>>>>>> 8cff25ab
 						className={cn(
 							"relative h-7 w-7 p-0",
-							"text-vscode-foreground opacity-85",
+							"text-vscode-foreground opacity-60", // kilocode_change: opacity to match paperclip
 							"hover:opacity-100 hover:bg-[rgba(255,255,255,0.03)]",
 							"focus:outline-none focus-visible:ring-1 focus-visible:ring-vscode-focusBorder",
 							className,
