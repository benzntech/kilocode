// npx vitest run src/components/chat/__tests__/ChatView.spec.tsx

import React from "react"
import { render, waitFor, act } from "@/utils/test-utils"
import { QueryClient, QueryClientProvider } from "@tanstack/react-query"

import { ExtensionStateContextProvider } from "@src/context/ExtensionStateContext"
import { vscode } from "@src/utils/vscode"

import ChatView, { ChatViewProps } from "../ChatView"

// Define minimal types needed for testing
interface ClineMessage {
	type: "say" | "ask"
	say?: string
	ask?: string
	ts: number
	text?: string
	partial?: boolean
}

interface ExtensionState {
	version: string
	clineMessages: ClineMessage[]
	taskHistory: any[]
	shouldShowAnnouncement: boolean
	allowedCommands: string[]
	alwaysAllowExecute: boolean
	[key: string]: any
}

// Mock vscode API
vi.mock("@src/utils/vscode", () => ({
	vscode: {
		postMessage: vi.fn(),
	},
}))

// Mock use-sound hook
const mockPlayFunction = vi.fn()
vi.mock("use-sound", () => ({
	default: vi.fn().mockImplementation(() => {
		return [mockPlayFunction]
	}),
}))

// Mock components that use ESM dependencies
vi.mock("../BrowserSessionRow", () => ({
	default: function MockBrowserSessionRow({ messages }: { messages: ClineMessage[] }) {
		return <div data-testid="browser-session">{JSON.stringify(messages)}</div>
	},
}))

vi.mock("../ChatRow", () => ({
	default: function MockChatRow({ message }: { message: ClineMessage }) {
		return <div data-testid="chat-row">{JSON.stringify(message)}</div>
	},
}))

vi.mock("../AutoApproveMenu", () => ({
	default: () => null,
}))

// Mock VersionIndicator - returns null by default to prevent rendering in tests
vi.mock("../../common/VersionIndicator", () => ({
	default: vi.fn(() => null),
}))

// Get the mock function after the module is mocked
const mockVersionIndicator = vi.mocked((await import("../../common/VersionIndicator")).default)

vi.mock("../Announcement", () => ({
	default: function MockAnnouncement({ hideAnnouncement }: { hideAnnouncement: () => void }) {
		// eslint-disable-next-line @typescript-eslint/no-require-imports
		const React = require("react")
		return React.createElement(
			"div",
			{ "data-testid": "announcement-modal" },
			React.createElement("div", null, "What's New"),
			React.createElement("button", { onClick: hideAnnouncement }, "Close"),
		)
	},
}))

// Mock DismissibleUpsell component
vi.mock("@/components/common/DismissibleUpsell", () => ({
	default: function MockDismissibleUpsell({ children }: { children: React.ReactNode }) {
		return <div data-testid="dismissible-upsell">{children}</div>
	},
}))

// Mock QueuedMessages component
vi.mock("../QueuedMessages", () => ({
	QueuedMessages: function MockQueuedMessages({
		queue = [],
		onRemove,
	}: {
		queue?: Array<{ id: string; text: string; images?: string[] }>
		onRemove?: (index: number) => void
		onUpdate?: (index: number, newText: string) => void
	}) {
		if (!queue || queue.length === 0) {
			return null
		}
		return (
			<div data-testid="queued-messages">
				{queue.map((msg, index) => (
					<div key={msg.id}>
						<span>{msg.text}</span>
						<button aria-label="Remove message" onClick={() => onRemove?.(index)}>
							Remove
						</button>
					</div>
				))}
			</div>
		)
	},
}))

// Mock RooTips component
vi.mock("@src/components/welcome/RooTips", () => ({
	default: function MockRooTips() {
		return <div data-testid="roo-tips">Tips content</div>
	},
}))

// Mock RooHero component
vi.mock("@src/components/welcome/RooHero", () => ({
	default: function MockRooHero() {
		return <div data-testid="roo-hero">Hero content</div>
	},
}))

// Mock TelemetryBanner component
vi.mock("../common/TelemetryBanner", () => ({
	default: function MockTelemetryBanner() {
		return null // Don't render anything to avoid interference
	},
}))

// Mock i18n
vi.mock("react-i18next", () => ({
	useTranslation: () => ({
		t: (key: string, options?: any) => {
			if (key === "chat:versionIndicator.ariaLabel" && options?.version) {
				return `Version ${options.version}`
			}
			return key
		},
	}),
	initReactI18next: {
		type: "3rdParty",
		init: () => {},
	},
	Trans: ({ i18nKey, children }: { i18nKey: string; children?: React.ReactNode }) => {
		return <>{children || i18nKey}</>
	},
}))

interface ChatTextAreaProps {
	onSend: (value: string) => void
	inputValue?: string
	sendingDisabled?: boolean
	placeholderText?: string
	selectedImages?: string[]
	shouldDisableImages?: boolean
}

const mockInputRef = React.createRef<HTMLInputElement>()
const mockFocus = vi.fn()

vi.mock("../ChatTextArea", () => {
	// eslint-disable-next-line @typescript-eslint/no-require-imports
	const mockReact = require("react")

	const ChatTextAreaComponent = mockReact.forwardRef(function MockChatTextArea(
		props: ChatTextAreaProps,
		ref: React.ForwardedRef<{ focus: () => void }>,
	) {
		// Use useImperativeHandle to expose the mock focus method
		mockReact.useImperativeHandle(ref, () => ({
			focus: mockFocus,
		}))

		return (
			<div data-testid="chat-textarea">
				<input
					ref={mockInputRef}
					type="text"
					onChange={(e) => {
						// With message queueing, onSend is always called (it handles queueing internally)
						props.onSend(e.target.value)
					}}
					data-sending-disabled={props.sendingDisabled}
				/>
			</div>
		)
	})

	return {
		default: ChatTextAreaComponent,
		ChatTextArea: ChatTextAreaComponent, // Export as named export too
	}
})

// Mock VSCode components
vi.mock("@vscode/webview-ui-toolkit/react", () => ({
	VSCodeButton: function MockVSCodeButton({
		children,
		onClick,
		appearance,
	}: {
		children: React.ReactNode
		onClick?: () => void
		appearance?: string
	}) {
		return (
			<button onClick={onClick} data-appearance={appearance}>
				{children}
			</button>
		)
	},
	VSCodeTextField: function MockVSCodeTextField({
		value,
		onInput,
		placeholder,
	}: {
		value?: string
		onInput?: (e: { target: { value: string } }) => void
		placeholder?: string
	}) {
		return (
			<input
				type="text"
				value={value}
				onChange={(e) => onInput?.({ target: { value: e.target.value } })}
				placeholder={placeholder}
			/>
		)
	},
	VSCodeLink: function MockVSCodeLink({ children, href }: { children: React.ReactNode; href?: string }) {
		return <a href={href}>{children}</a>
	},
}))

// Mock window.postMessage to trigger state hydration
const mockPostMessage = (state: Partial<ExtensionState>) => {
	window.postMessage(
		{
			type: "state",
			state: {
				version: "1.0.0",
				clineMessages: [],
				taskHistory: [],
				shouldShowAnnouncement: false,
				allowedCommands: [],
				alwaysAllowExecute: false,
				cloudIsAuthenticated: false,
				telemetrySetting: "enabled",
				...state,
			},
		},
		"*",
	)
}

const defaultProps: ChatViewProps = {
	isHidden: false,
	showAnnouncement: false,
	hideAnnouncement: () => {},
}

const queryClient = new QueryClient()

const renderChatView = (props: Partial<ChatViewProps> = {}) => {
	return render(
		<ExtensionStateContextProvider>
			<QueryClientProvider client={queryClient}>
				<ChatView {...defaultProps} {...props} />
			</QueryClientProvider>
		</ExtensionStateContextProvider>,
	)
}

describe("ChatView - Auto Approval Tests", () => {
	beforeEach(() => vi.clearAllMocks())

	it("does not auto-approve any actions when autoApprovalEnabled is false", () => {
		renderChatView()

		// First hydrate state with initial task
		mockPostMessage({
			autoApprovalEnabled: false,
			alwaysAllowBrowser: true,
			alwaysAllowReadOnly: true,
			alwaysAllowWrite: true,
			alwaysAllowExecute: true,
			allowedCommands: ["npm test"],
			clineMessages: [
				{
					type: "say",
					say: "task",
					ts: Date.now() - 2000,
					text: "Initial task",
				},
			],
		})

		// Test various types of actions that should not be auto-approved
		const testCases = [
			{
				ask: "browser_action_launch",
				text: JSON.stringify({ action: "launch", url: "http://example.com" }),
			},
			{
				ask: "tool",
				text: JSON.stringify({ tool: "readFile", path: "test.txt" }),
			},
			{
				ask: "tool",
				text: JSON.stringify({ tool: "editedExistingFile", path: "test.txt" }),
			},
			{
				ask: "command",
				text: "npm test",
			},
		]

		testCases.forEach((testCase) => {
			mockPostMessage({
				autoApprovalEnabled: false,
				alwaysAllowBrowser: true,
				alwaysAllowReadOnly: true,
				alwaysAllowWrite: true,
				alwaysAllowExecute: true,
				allowedCommands: ["npm test"],
				clineMessages: [
					{
						type: "say",
						say: "task",
						ts: Date.now() - 2000,
						text: "Initial task",
					},
					{
						type: "ask",
						ask: testCase.ask as any,
						ts: Date.now(),
						text: testCase.text,
					},
				],
			})

			// Should not auto-approve when autoApprovalEnabled is false
			expect(vscode.postMessage).not.toHaveBeenCalledWith({
				type: "askResponse",
				askResponse: "yesButtonClicked",
			})
		})
	})

	it("auto-approves browser actions when alwaysAllowBrowser is enabled", async () => {
		renderChatView()

		// First hydrate state with initial task
		mockPostMessage({
			autoApprovalEnabled: true,
			alwaysAllowBrowser: true,
			clineMessages: [
				{
					type: "say",
					say: "task",
					ts: Date.now() - 2000,
					text: "Initial task",
				},
			],
		})

		// Clear any initial calls
		vi.mocked(vscode.postMessage).mockClear()

		// Add browser action
		mockPostMessage({
			autoApprovalEnabled: true,
			alwaysAllowBrowser: true,
			clineMessages: [
				{
					type: "say",
					say: "task",
					ts: Date.now() - 2000,
					text: "Initial task",
				},
				{
					type: "ask",
					ask: "browser_action_launch",
					ts: Date.now(),
					text: JSON.stringify({ action: "launch", url: "http://example.com" }),
				},
			],
		})

		// Wait for auto-approval to happen
		await waitFor(() => {
			expect(vscode.postMessage).toHaveBeenCalledWith({
				type: "askResponse",
				askResponse: "yesButtonClicked",
			})
		})
	})

	it("auto-approves read-only tools when alwaysAllowReadOnly is enabled", async () => {
		renderChatView()

		// First hydrate state with initial task
		mockPostMessage({
			autoApprovalEnabled: true,
			alwaysAllowReadOnly: true,
			clineMessages: [
				{
					type: "say",
					say: "task",
					ts: Date.now() - 2000,
					text: "Initial task",
				},
			],
		})

		// Clear any initial calls
		vi.mocked(vscode.postMessage).mockClear()

		// Add read-only tool request
		mockPostMessage({
			autoApprovalEnabled: true,
			alwaysAllowReadOnly: true,
			clineMessages: [
				{
					type: "say",
					say: "task",
					ts: Date.now() - 2000,
					text: "Initial task",
				},
				{
					type: "ask",
					ask: "tool",
					ts: Date.now(),
					text: JSON.stringify({ tool: "readFile", path: "test.txt" }),
				},
			],
		})

		// Wait for auto-approval to happen
		await waitFor(() => {
			expect(vscode.postMessage).toHaveBeenCalledWith({
				type: "askResponse",
				askResponse: "yesButtonClicked",
			})
		})
	})

	describe("Write Tool Auto-Approval Tests", () => {
		it("auto-approves write tools when alwaysAllowWrite is enabled and message is a tool request", async () => {
			renderChatView()

			// First hydrate state with initial task
			mockPostMessage({
				autoApprovalEnabled: true,
				alwaysAllowWrite: true,
				writeDelayMs: 100, // Short delay for testing
				clineMessages: [
					{
						type: "say",
						say: "task",
						ts: Date.now() - 2000,
						text: "Initial task",
					},
				],
			})

			// Clear any initial calls
			vi.mocked(vscode.postMessage).mockClear()

			// Add write tool request
			mockPostMessage({
				autoApprovalEnabled: true,
				alwaysAllowWrite: true,
				writeDelayMs: 100, // Short delay for testing
				clineMessages: [
					{
						type: "say",
						say: "task",
						ts: Date.now() - 2000,
						text: "Initial task",
					},
					{
						type: "ask",
						ask: "tool",
						ts: Date.now(),
						text: JSON.stringify({ tool: "editedExistingFile", path: "test.txt" }),
						partial: false,
					},
				],
			})

			// Wait for auto-approval to happen (with delay for write tools)
			await waitFor(
				() => {
					expect(vscode.postMessage).toHaveBeenCalledWith({
						type: "askResponse",
						askResponse: "yesButtonClicked",
					})
				},
				{ timeout: 1000 },
			)
		})

		it("does not auto-approve write operations when alwaysAllowWrite is enabled but message is not a tool request", () => {
			renderChatView()

			// First hydrate state with initial task
			mockPostMessage({
				autoApprovalEnabled: true,
				alwaysAllowWrite: true,
				clineMessages: [
					{
						type: "say",
						say: "task",
						ts: Date.now() - 2000,
						text: "Initial task",
					},
				],
			})

			// Clear any initial calls
			vi.mocked(vscode.postMessage).mockClear()

			// Add non-tool write request
			mockPostMessage({
				autoApprovalEnabled: true,
				alwaysAllowWrite: true,
				clineMessages: [
					{
						type: "say",
						say: "task",
						ts: Date.now() - 2000,
						text: "Initial task",
					},
					{
						type: "ask",
						ask: "write_to_file",
						ts: Date.now(),
						text: "Writing to test.txt",
					},
				],
			})

			// Should not auto-approve non-tool write operations
			expect(vscode.postMessage).not.toHaveBeenCalledWith({
				type: "askResponse",
				askResponse: "yesButtonClicked",
			})
		})
	})

	it("auto-approves allowed commands when alwaysAllowExecute is enabled", async () => {
		renderChatView()

		// First hydrate state with initial task
		mockPostMessage({
			autoApprovalEnabled: true,
			alwaysAllowExecute: true,
			allowedCommands: ["npm test", "npm run build"],
			clineMessages: [
				{
					type: "say",
					say: "task",
					ts: Date.now() - 2000,
					text: "Initial task",
				},
			],
		})

		// Clear any initial calls
		vi.mocked(vscode.postMessage).mockClear()

		// Add allowed command
		mockPostMessage({
			autoApprovalEnabled: true,
			alwaysAllowExecute: true,
			allowedCommands: ["npm test", "npm run build"],
			clineMessages: [
				{
					type: "say",
					say: "task",
					ts: Date.now() - 2000,
					text: "Initial task",
				},
				{
					type: "ask",
					ask: "command",
					ts: Date.now(),
					text: "npm test",
				},
			],
		})

		// Wait for auto-approval to happen
		await waitFor(() => {
			expect(vscode.postMessage).toHaveBeenCalledWith({
				type: "askResponse",
				askResponse: "yesButtonClicked",
			})
		})
	})

	it("does not auto-approve disallowed commands even when alwaysAllowExecute is enabled", () => {
		renderChatView()

		// First hydrate state with initial task
		mockPostMessage({
			autoApprovalEnabled: true,
			alwaysAllowExecute: true,
			allowedCommands: ["npm test"],
			clineMessages: [
				{
					type: "say",
					say: "task",
					ts: Date.now() - 2000,
					text: "Initial task",
				},
			],
		})

		// Clear any initial calls
		vi.mocked(vscode.postMessage).mockClear()

		// Add disallowed command
		mockPostMessage({
			autoApprovalEnabled: true,
			alwaysAllowExecute: true,
			allowedCommands: ["npm test"],
			clineMessages: [
				{
					type: "say",
					say: "task",
					ts: Date.now() - 2000,
					text: "Initial task",
				},
				{
					type: "ask",
					ask: "command",
					ts: Date.now(),
					text: "rm -rf /",
				},
			],
		})

		// Should not auto-approve disallowed command
		expect(vscode.postMessage).not.toHaveBeenCalledWith({
			type: "askResponse",
			askResponse: "yesButtonClicked",
		})
	})

	describe("Command Chaining Tests", () => {
		it("auto-approves chained commands when all parts are allowed", async () => {
			renderChatView()

			// First hydrate state with initial task
			mockPostMessage({
				autoApprovalEnabled: true,
				alwaysAllowExecute: true,
				allowedCommands: ["npm test", "npm run build", "echo"],
				clineMessages: [
					{
						type: "say",
						say: "task",
						ts: Date.now() - 2000,
						text: "Initial task",
					},
				],
			})

			// Clear any initial calls
			vi.mocked(vscode.postMessage).mockClear()

			// Test various chained commands
			const chainedCommands = [
				"npm test && npm run build",
				"npm test || echo 'test failed'",
				"npm test; npm run build",
			]

			for (const command of chainedCommands) {
				vi.mocked(vscode.postMessage).mockClear()

				mockPostMessage({
					autoApprovalEnabled: true,
					alwaysAllowExecute: true,
					allowedCommands: ["npm test", "npm run build", "echo"],
					clineMessages: [
						{
							type: "say",
							say: "task",
							ts: Date.now() - 2000,
							text: "Initial task",
						},
						{
							type: "ask",
							ask: "command",
							ts: Date.now(),
							text: command,
						},
					],
				})

				// Wait for auto-approval to happen
				await waitFor(() => {
					expect(vscode.postMessage).toHaveBeenCalledWith({
						type: "askResponse",
						askResponse: "yesButtonClicked",
					})
				})
			}
		})

		it("does not auto-approve chained commands when any part is disallowed", () => {
			renderChatView()

			// First hydrate state with initial task
			mockPostMessage({
				autoApprovalEnabled: true,
				alwaysAllowExecute: true,
				allowedCommands: ["npm test", "echo"],
				clineMessages: [
					{
						type: "say",
						say: "task",
						ts: Date.now() - 2000,
						text: "Initial task",
					},
				],
			})

			// Clear any initial calls
			vi.mocked(vscode.postMessage).mockClear()

			// Add chained command with disallowed part
			mockPostMessage({
				autoApprovalEnabled: true,
				alwaysAllowExecute: true,
				allowedCommands: ["npm test", "echo"],
				clineMessages: [
					{
						type: "say",
						say: "task",
						ts: Date.now() - 2000,
						text: "Initial task",
					},
					{
						type: "ask",
						ask: "command",
						ts: Date.now(),
						text: "npm test && rm -rf /",
					},
				],
			})

			// Should not auto-approve chained command with disallowed part
			expect(vscode.postMessage).not.toHaveBeenCalledWith({
				type: "askResponse",
				askResponse: "yesButtonClicked",
			})
		})

		it("handles complex PowerShell command chains correctly", async () => {
			renderChatView()

			// First hydrate state with initial task
			mockPostMessage({
				autoApprovalEnabled: true,
				alwaysAllowExecute: true,
				allowedCommands: ["Get-Process", "Where-Object", "Select-Object"],
				clineMessages: [
					{
						type: "say",
						say: "task",
						ts: Date.now() - 2000,
						text: "Initial task",
					},
				],
			})

			// Clear any initial calls
			vi.mocked(vscode.postMessage).mockClear()

			// Add PowerShell piped command
			mockPostMessage({
				autoApprovalEnabled: true,
				alwaysAllowExecute: true,
				allowedCommands: ["Get-Process", "Where-Object", "Select-Object"],
				clineMessages: [
					{
						type: "say",
						say: "task",
						ts: Date.now() - 2000,
						text: "Initial task",
					},
					{
						type: "ask",
						ask: "command",
						ts: Date.now(),
						text: "Get-Process | Where-Object {$_.CPU -gt 10} | Select-Object Name, CPU",
					},
				],
			})

			// Wait for auto-approval to happen
			await waitFor(() => {
				expect(vscode.postMessage).toHaveBeenCalledWith({
					type: "askResponse",
					askResponse: "yesButtonClicked",
				})
			})
		})
	})
})

describe("ChatView - Sound Playing Tests", () => {
	beforeEach(() => vi.clearAllMocks())

	it("does not play sound for auto-approved browser actions", () => {
		renderChatView()

		// First hydrate state with initial task
		mockPostMessage({
			autoApprovalEnabled: true,
			alwaysAllowBrowser: true,
			clineMessages: [
				{
					type: "say",
					say: "task",
					ts: Date.now() - 2000,
					text: "Initial task",
				},
			],
		})

		// Clear any initial calls
		mockPlayFunction.mockClear()

		// Add browser action that will be auto-approved
		mockPostMessage({
			autoApprovalEnabled: true,
			alwaysAllowBrowser: true,
			clineMessages: [
				{
					type: "say",
					say: "task",
					ts: Date.now() - 2000,
					text: "Initial task",
				},
				{
					type: "ask",
					ask: "browser_action_launch",
					ts: Date.now(),
					text: JSON.stringify({ action: "launch", url: "http://example.com" }),
				},
			],
		})

		// Should not play sound for auto-approved action
		expect(mockPlayFunction).not.toHaveBeenCalled()
	})

	it("plays notification sound for non-auto-approved browser actions", async () => {
		renderChatView()

		// First hydrate state with initial task
		mockPostMessage({
			autoApprovalEnabled: true,
			alwaysAllowBrowser: false, // Browser actions not auto-approved
			soundEnabled: true, // Enable sound
			clineMessages: [
				{
					type: "say",
					say: "task",
					ts: Date.now() - 2000,
					text: "Initial task",
				},
			],
		})

		// Clear any initial calls
		mockPlayFunction.mockClear()

		// Add browser action that won't be auto-approved
		mockPostMessage({
			autoApprovalEnabled: true,
			alwaysAllowBrowser: false,
			soundEnabled: true, // Enable sound
			clineMessages: [
				{
					type: "say",
					say: "task",
					ts: Date.now() - 2000,
					text: "Initial task",
				},
				{
					type: "ask",
					ask: "browser_action_launch",
					ts: Date.now(),
					text: JSON.stringify({ action: "launch", url: "http://example.com" }),
					partial: false, // Ensure it's not partial
				},
			],
		})

		// Wait for sound to be played
		await waitFor(() => {
			expect(mockPlayFunction).toHaveBeenCalled()
		})
	})

	it("plays celebration sound for completion results", async () => {
		renderChatView()

		// First hydrate state with initial task
		mockPostMessage({
			soundEnabled: true, // Enable sound
			clineMessages: [
				{
					type: "say",
					say: "task",
					ts: Date.now() - 2000,
					text: "Initial task",
				},
			],
		})

		// Clear any initial calls
		mockPlayFunction.mockClear()

		// Add completion result
		mockPostMessage({
			soundEnabled: true, // Enable sound
			clineMessages: [
				{
					type: "say",
					say: "task",
					ts: Date.now() - 2000,
					text: "Initial task",
				},
				{
					type: "ask",
					ask: "completion_result",
					ts: Date.now(),
					text: "Task completed successfully",
					partial: false, // Ensure it's not partial
				},
			],
		})

		// Wait for sound to be played
		await waitFor(() => {
			expect(mockPlayFunction).toHaveBeenCalled()
		})
	})

	it("plays progress_loop sound for api failures", async () => {
		renderChatView()

		// First hydrate state with initial task
		mockPostMessage({
			soundEnabled: true, // Enable sound
			clineMessages: [
				{
					type: "say",
					say: "task",
					ts: Date.now() - 2000,
					text: "Initial task",
				},
			],
		})

		// Clear any initial calls
		mockPlayFunction.mockClear()

		// Add API failure
		mockPostMessage({
			soundEnabled: true, // Enable sound
			clineMessages: [
				{
					type: "say",
					say: "task",
					ts: Date.now() - 2000,
					text: "Initial task",
				},
				{
					type: "ask",
					ask: "api_req_failed",
					ts: Date.now(),
					text: "API request failed",
					partial: false, // Ensure it's not partial
				},
			],
		})

		// Wait for sound to be played
		await waitFor(() => {
			expect(mockPlayFunction).toHaveBeenCalled()
		})
	})

	it("does not play sound when resuming a task from history", () => {
		renderChatView()

		// Clear any initial calls
		mockPlayFunction.mockClear()

		// Hydrate state with a task that has a resumeTaskId (indicating it's resumed from history)
		mockPostMessage({
			resumeTaskId: "task-123",
			clineMessages: [
				{
					type: "say",
					say: "task",
					ts: Date.now() - 2000,
					text: "Resumed task",
				},
				{
					type: "ask",
					ask: "tool",
					ts: Date.now(),
					text: JSON.stringify({ tool: "readFile", path: "test.txt" }),
				},
			],
		})

		// Should not play sound when resuming from history
		expect(mockPlayFunction).not.toHaveBeenCalled()
	})

	it("does not play sound when resuming a completed task from history", () => {
		renderChatView()

		// Clear any initial calls
		mockPlayFunction.mockClear()

		// Hydrate state with a completed task that has a resumeTaskId
		mockPostMessage({
			resumeTaskId: "task-123",
			clineMessages: [
				{
					type: "say",
					say: "task",
					ts: Date.now() - 2000,
					text: "Resumed task",
				},
				{
					type: "ask",
					ask: "completion_result",
					ts: Date.now(),
					text: "Task completed",
				},
			],
		})

		// Should not play sound for completion when resuming from history
		expect(mockPlayFunction).not.toHaveBeenCalled()
	})
})

describe("ChatView - Focus Grabbing Tests", () => {
	beforeEach(() => vi.clearAllMocks())

	it("does not grab focus when follow-up question presented", async () => {
		const { getByTestId } = renderChatView()

		// Clear the initial focus call from useMount effect
		await act(async () => {
			await new Promise((resolve) => setTimeout(resolve))
		})
		mockFocus.mockClear()

		// First hydrate state with initial task
		await act(async () => {
			mockPostMessage({
				clineMessages: [
					{
						type: "say",
						say: "task",
						ts: Date.now() - 2000,
						text: "Initial task",
					},
				],
			})
		})

		// Wait for initial state to settle
		await waitFor(() => {
			expect(getByTestId("chat-textarea")).toBeInTheDocument()
		})

		// Clear any focus calls from initial state processing
		mockFocus.mockClear()

		// Add follow-up question
		await act(async () => {
			mockPostMessage({
				clineMessages: [
					{
						type: "say",
						say: "task",
						ts: Date.now() - 2000,
						text: "Initial task",
					},
					{
						type: "ask",
						ask: "followup",
						ts: Date.now(),
						text: "Should I continue?",
					},
				],
			})
		})

		// Wait for the follow-up question to be processed and any debounced effects to complete
		// The useDebounceEffect has a 50ms delay, so we wait longer to ensure it completes
		await act(async () => {
			await new Promise((resolve) => setTimeout(resolve))
		})

		// Ensure the textarea is still in the document
		await waitFor(() => {
			expect(getByTestId("chat-textarea")).toBeInTheDocument()
		})

		// Should not grab focus for follow-up questions
		expect(mockFocus).not.toHaveBeenCalled()
	})
})

describe.skip("ChatView - Version Indicator Tests", () => {
	beforeEach(() => {
		vi.clearAllMocks()
		// Reset the mock to return null by default
		mockVersionIndicator.mockReturnValue(null)
	})

	it("displays version indicator button", () => {
		// Mock VersionIndicator to return a button
		mockVersionIndicator.mockReturnValue(
			React.createElement("button", {
				"data-testid": "version-indicator",
				"aria-label": "Version 1.0.0",
				className: "version-indicator-button",
			}),
		)

		const { getByTestId } = renderChatView()

		// Hydrate state with no active task
		mockPostMessage({
			version: "1.0.0",
			clineMessages: [],
		})

		// Should display version indicator
		expect(getByTestId("version-indicator")).toBeInTheDocument()
	})

	it("opens announcement modal when version indicator is clicked", async () => {
		// Mock VersionIndicator to return a button with onClick
		mockVersionIndicator.mockImplementation(({ onClick }: { onClick?: () => void }) =>
			React.createElement("button", {
				"data-testid": "version-indicator",
				onClick,
			}),
		)

		const { getByTestId, queryByTestId } = renderChatView({ showAnnouncement: false })

		// Hydrate state
		mockPostMessage({
			version: "1.0.0",
			clineMessages: [],
		})

		// Wait for component to render
		await waitFor(() => {
			expect(getByTestId("version-indicator")).toBeInTheDocument()
		})

		// Click version indicator
		const versionIndicator = getByTestId("version-indicator")
		act(() => {
			versionIndicator.click()
		})

		// Wait for announcement modal to appear
		await waitFor(() => {
			expect(queryByTestId("announcement-modal")).toBeInTheDocument()
		})
	})

	it("version indicator has correct styling classes", () => {
		// Mock VersionIndicator to return a button with specific classes
		mockVersionIndicator.mockReturnValue(
			React.createElement("button", {
				"data-testid": "version-indicator",
				className: "version-indicator-button absolute top-2 right-2",
			}),
		)

		const { getByTestId } = renderChatView()

		// Hydrate state
		mockPostMessage({
			version: "1.0.0",
			clineMessages: [],
		})

		const versionIndicator = getByTestId("version-indicator")
		expect(versionIndicator.className).toContain("version-indicator-button")
		expect(versionIndicator.className).toContain("absolute")
		expect(versionIndicator.className).toContain("top-2")
		expect(versionIndicator.className).toContain("right-2")
	})

	it("version indicator has proper accessibility attributes", () => {
		// Mock VersionIndicator to return a button with aria-label
		mockVersionIndicator.mockReturnValue(
			React.createElement("button", {
				"data-testid": "version-indicator",
				"aria-label": "Version 1.0.0",
				role: "button",
			}),
		)

		const { getByTestId } = renderChatView()

		// Hydrate state
		mockPostMessage({
			version: "1.0.0",
			clineMessages: [],
		})

		const versionIndicator = getByTestId("version-indicator")
		expect(versionIndicator.getAttribute("aria-label")).toBe("Version 1.0.0")
		expect(versionIndicator.getAttribute("role")).toBe("button")
	})

	it("does not display version indicator when there is an active task", () => {
		// Mock VersionIndicator to return null (simulating hidden state)
		mockVersionIndicator.mockReturnValue(null)

		const { queryByTestId } = renderChatView()

		// Hydrate state with active task
		mockPostMessage({
			version: "1.0.0",
			clineMessages: [
				{
					type: "say",
					say: "task",
					ts: Date.now(),
					text: "Active task",
				},
			],
		})

		// Should not display version indicator during active task
		expect(queryByTestId("version-indicator")).not.toBeInTheDocument()
	})

	it("displays version indicator only on welcome screen (no task)", () => {
		// Mock VersionIndicator to return a button
		mockVersionIndicator.mockReturnValue(React.createElement("button", { "data-testid": "version-indicator" }))

		const { queryByTestId } = renderChatView()

		// Hydrate state with no active task
		mockPostMessage({
			version: "1.0.0",
			clineMessages: [],
		})

		// Should display version indicator on welcome screen
		expect(queryByTestId("version-indicator")).toBeInTheDocument()
	})
})

<<<<<<< HEAD
// kilocode_change skip
it.skip("ChatView - RooCloudCTA Display Tests", () => {
=======
describe("ChatView - DismissibleUpsell Display Tests", () => {
>>>>>>> 68352562
	beforeEach(() => vi.clearAllMocks())

	it("does not show DismissibleUpsell when user is authenticated to Cloud", () => {
		const { queryByTestId } = renderChatView()

		// Hydrate state with user authenticated to cloud
		mockPostMessage({
			cloudIsAuthenticated: true,
			taskHistory: [
				{ id: "1", ts: Date.now() - 3000 },
				{ id: "2", ts: Date.now() - 2000 },
				{ id: "3", ts: Date.now() - 1000 },
				{ id: "4", ts: Date.now() },
			],
			clineMessages: [], // No active task
		})

		// Should not show DismissibleUpsell when authenticated
		expect(queryByTestId("dismissible-upsell")).not.toBeInTheDocument()
	})

	it("does not show DismissibleUpsell when user has only run 3 tasks in their history", () => {
		const { queryByTestId } = renderChatView()

		// Hydrate state with user not authenticated but only 3 tasks
		mockPostMessage({
			cloudIsAuthenticated: false,
			taskHistory: [
				{ id: "1", ts: Date.now() - 2000 },
				{ id: "2", ts: Date.now() - 1000 },
				{ id: "3", ts: Date.now() },
			],
			clineMessages: [], // No active task
		})

		// Should not show DismissibleUpsell with less than 4 tasks
		expect(queryByTestId("dismissible-upsell")).not.toBeInTheDocument()
	})

<<<<<<< HEAD
	// kilocode_change skip
	it.skip("shows RooCloudCTA when user is not authenticated and has run 4 or more tasks", async () => {
=======
	it("shows DismissibleUpsell when user is not authenticated and has run 4 or more tasks", async () => {
>>>>>>> 68352562
		const { getByTestId } = renderChatView()

		// Hydrate state with user not authenticated and 4 tasks
		mockPostMessage({
			cloudIsAuthenticated: false,
			taskHistory: [
				{ id: "1", ts: Date.now() - 3000 },
				{ id: "2", ts: Date.now() - 2000 },
				{ id: "3", ts: Date.now() - 1000 },
				{ id: "4", ts: Date.now() },
			],
			clineMessages: [], // No active task
		})

		// Wait for component to render and show DismissibleUpsell
		await waitFor(() => {
			expect(getByTestId("dismissible-upsell")).toBeInTheDocument()
		})
	})

<<<<<<< HEAD
	// kilocode_change skip
	it.skip("shows RooCloudCTA when user is not authenticated and has run 5 tasks", async () => {
=======
	it("shows DismissibleUpsell when user is not authenticated and has run 5 tasks", async () => {
>>>>>>> 68352562
		const { getByTestId } = renderChatView()

		// Hydrate state with user not authenticated and 5 tasks
		mockPostMessage({
			cloudIsAuthenticated: false,
			taskHistory: [
				{ id: "1", ts: Date.now() - 4000 },
				{ id: "2", ts: Date.now() - 3000 },
				{ id: "3", ts: Date.now() - 2000 },
				{ id: "4", ts: Date.now() - 1000 },
				{ id: "5", ts: Date.now() },
			],
			clineMessages: [], // No active task
		})

		// Wait for component to render and show DismissibleUpsell
		await waitFor(() => {
			expect(getByTestId("dismissible-upsell")).toBeInTheDocument()
		})
	})

	it("does not show DismissibleUpsell when there is an active task (regardless of auth status)", async () => {
		const { queryByTestId } = renderChatView()

		// Hydrate state with active task
		mockPostMessage({
			cloudIsAuthenticated: false,
			taskHistory: [
				{ id: "1", ts: Date.now() - 3000 },
				{ id: "2", ts: Date.now() - 2000 },
				{ id: "3", ts: Date.now() - 1000 },
				{ id: "4", ts: Date.now() },
			],
			clineMessages: [
				{
					type: "say",
					say: "task",
					ts: Date.now(),
					text: "Active task",
				},
			],
		})

		// Wait for component to render with active task
		await waitFor(() => {
			// Should not show DismissibleUpsell during active task
			expect(queryByTestId("dismissible-upsell")).not.toBeInTheDocument()
			// Should not show RooTips either since the entire welcome screen is hidden during active tasks
			expect(queryByTestId("roo-tips")).not.toBeInTheDocument()
			// Should not show RooHero either since the entire welcome screen is hidden during active tasks
			expect(queryByTestId("roo-hero")).not.toBeInTheDocument()
		})
	})

<<<<<<< HEAD
	// kilocode_change skip
	it.skip("shows RooTips when user is authenticated (instead of RooCloudCTA)", () => {
=======
	it("shows RooTips when user is authenticated (instead of DismissibleUpsell)", () => {
>>>>>>> 68352562
		const { queryByTestId, getByTestId } = renderChatView()

		// Hydrate state with user authenticated to cloud
		mockPostMessage({
			cloudIsAuthenticated: true,
			taskHistory: [
				{ id: "1", ts: Date.now() - 3000 },
				{ id: "2", ts: Date.now() - 2000 },
				{ id: "3", ts: Date.now() - 1000 },
				{ id: "4", ts: Date.now() },
			],
			clineMessages: [], // No active task
		})

		// Should not show DismissibleUpsell but should show RooTips
		expect(queryByTestId("dismissible-upsell")).not.toBeInTheDocument()
		expect(getByTestId("roo-tips")).toBeInTheDocument()
	})

<<<<<<< HEAD
	// kilocode_change skip
	it.skip("shows RooTips when user has fewer than 4 tasks (instead of RooCloudCTA)", () => {
=======
	it("shows RooTips when user has fewer than 4 tasks (instead of DismissibleUpsell)", () => {
>>>>>>> 68352562
		const { queryByTestId, getByTestId } = renderChatView()

		// Hydrate state with user not authenticated but fewer than 4 tasks
		mockPostMessage({
			cloudIsAuthenticated: false,
			taskHistory: [
				{ id: "1", ts: Date.now() - 2000 },
				{ id: "2", ts: Date.now() - 1000 },
				{ id: "3", ts: Date.now() },
			],
			clineMessages: [], // No active task
		})

		// Should not show DismissibleUpsell but should show RooTips
		expect(queryByTestId("dismissible-upsell")).not.toBeInTheDocument()
		expect(getByTestId("roo-tips")).toBeInTheDocument()
	})
})

describe("ChatView - Message Queueing Tests", () => {
	beforeEach(() => {
		vi.clearAllMocks()
		// Reset the mock to clear any initial calls
		vi.mocked(vscode.postMessage).mockClear()
	})

	it("shows sending is disabled when task is active", async () => {
		const { getByTestId } = renderChatView()

		// Hydrate state with active task that should disable sending
		mockPostMessage({
			clineMessages: [
				{
					type: "say",
					say: "task",
					ts: Date.now() - 1000,
					text: "Task in progress",
				},
				{
					type: "ask",
					ask: "tool",
					ts: Date.now(),
					text: JSON.stringify({ tool: "readFile", path: "test.txt" }),
					partial: true, // Partial messages disable sending
				},
			],
		})

		// Wait for state to be updated and check that sending is disabled
		await waitFor(() => {
			const chatTextArea = getByTestId("chat-textarea")
			const input = chatTextArea.querySelector("input")!
			expect(input.getAttribute("data-sending-disabled")).toBe("true")
		})
	})

	it("shows sending is enabled when no task is active", async () => {
		const { getByTestId } = renderChatView()

		// Hydrate state with completed task
		mockPostMessage({
			clineMessages: [
				{
					type: "ask",
					ask: "completion_result",
					ts: Date.now(),
					text: "Task completed",
					partial: false,
				},
			],
		})

		// Wait for state to be updated
		await waitFor(() => {
			expect(getByTestId("chat-textarea")).toBeInTheDocument()
		})

		// Check that sending is enabled
		const chatTextArea = getByTestId("chat-textarea")
		const input = chatTextArea.querySelector("input")!
		expect(input.getAttribute("data-sending-disabled")).toBe("false")
	})
})<|MERGE_RESOLUTION|>--- conflicted
+++ resolved
@@ -1289,12 +1289,8 @@
 	})
 })
 
-<<<<<<< HEAD
 // kilocode_change skip
 it.skip("ChatView - RooCloudCTA Display Tests", () => {
-=======
-describe("ChatView - DismissibleUpsell Display Tests", () => {
->>>>>>> 68352562
 	beforeEach(() => vi.clearAllMocks())
 
 	it("does not show DismissibleUpsell when user is authenticated to Cloud", () => {
@@ -1334,12 +1330,8 @@
 		expect(queryByTestId("dismissible-upsell")).not.toBeInTheDocument()
 	})
 
-<<<<<<< HEAD
 	// kilocode_change skip
 	it.skip("shows RooCloudCTA when user is not authenticated and has run 4 or more tasks", async () => {
-=======
-	it("shows DismissibleUpsell when user is not authenticated and has run 4 or more tasks", async () => {
->>>>>>> 68352562
 		const { getByTestId } = renderChatView()
 
 		// Hydrate state with user not authenticated and 4 tasks
@@ -1360,12 +1352,8 @@
 		})
 	})
 
-<<<<<<< HEAD
 	// kilocode_change skip
 	it.skip("shows RooCloudCTA when user is not authenticated and has run 5 tasks", async () => {
-=======
-	it("shows DismissibleUpsell when user is not authenticated and has run 5 tasks", async () => {
->>>>>>> 68352562
 		const { getByTestId } = renderChatView()
 
 		// Hydrate state with user not authenticated and 5 tasks
@@ -1420,12 +1408,8 @@
 		})
 	})
 
-<<<<<<< HEAD
 	// kilocode_change skip
 	it.skip("shows RooTips when user is authenticated (instead of RooCloudCTA)", () => {
-=======
-	it("shows RooTips when user is authenticated (instead of DismissibleUpsell)", () => {
->>>>>>> 68352562
 		const { queryByTestId, getByTestId } = renderChatView()
 
 		// Hydrate state with user authenticated to cloud
@@ -1445,12 +1429,8 @@
 		expect(getByTestId("roo-tips")).toBeInTheDocument()
 	})
 
-<<<<<<< HEAD
 	// kilocode_change skip
 	it.skip("shows RooTips when user has fewer than 4 tasks (instead of RooCloudCTA)", () => {
-=======
-	it("shows RooTips when user has fewer than 4 tasks (instead of DismissibleUpsell)", () => {
->>>>>>> 68352562
 		const { queryByTestId, getByTestId } = renderChatView()
 
 		// Hydrate state with user not authenticated but fewer than 4 tasks
