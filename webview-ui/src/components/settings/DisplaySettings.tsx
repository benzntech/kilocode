// kilocode_change - new file
import { HTMLAttributes, useMemo, useState } from "react"
import { useAppTranslation } from "@/i18n/TranslationContext"
import { VSCodeCheckbox } from "@vscode/webview-ui-toolkit/react"
import { Monitor } from "lucide-react"
import { telemetryClient } from "@/utils/TelemetryClient"

import { SetCachedStateField } from "./types"
import { SectionHeader } from "./SectionHeader"
import { Section } from "./Section"
import { TaskTimeline } from "../chat/TaskTimeline"
import { generateSampleTimelineData } from "../../utils/timeline/mockData"
import { Slider } from "../ui"

type DisplaySettingsProps = HTMLAttributes<HTMLDivElement> & {
	showTaskTimeline?: boolean
	showTimestamps?: boolean //kilocode_change
	ghostServiceSettings?: any
	reasoningBlockCollapsed: boolean
	setCachedStateField: SetCachedStateField<
<<<<<<< HEAD
		"showTaskTimeline" | "ghostServiceSettings" | "reasoningBlockCollapsed" | "showTimestamps"
	>
=======
		"showTaskTimeline" | "ghostServiceSettings" | "reasoningBlockCollapsed" | "hideCostBelowThreshold"
	>
	hideCostBelowThreshold?: number
>>>>>>> 87500a54
}

export const DisplaySettings = ({
	showTaskTimeline,
	showTimestamps,
	ghostServiceSettings,
	setCachedStateField,
	reasoningBlockCollapsed,
	hideCostBelowThreshold,
	...props
}: DisplaySettingsProps) => {
	const { t } = useAppTranslation()

	// Get the icons base URI for the animated logo
	const [iconsBaseUri] = useState(() => {
		const w = window as any
		return w.ICONS_BASE_URI || ""
	})

	const sampleTimelineData = useMemo(() => generateSampleTimelineData(), [])

	const onShowGutterAnimationChange = (newValue: boolean) => {
		setCachedStateField("ghostServiceSettings", {
			...(ghostServiceSettings || {}),
			showGutterAnimation: newValue,
		})
	}

	const handleReasoningBlockCollapsedChange = (value: boolean) => {
		setCachedStateField("reasoningBlockCollapsed", value)

		// Track telemetry event
		telemetryClient.capture("ui_settings_collapse_thinking_changed", {
			enabled: value,
		})
	}

	return (
		<div {...props}>
			<SectionHeader>
				<div className="flex items-center gap-2">
					<Monitor className="w-4" />
					<div>{t("settings:sections.display")}</div>
				</div>
			</SectionHeader>

			<Section>
				<div className="flex flex-col gap-1">
					<VSCodeCheckbox
						checked={reasoningBlockCollapsed}
						onChange={(e: any) => handleReasoningBlockCollapsedChange(e.target.checked)}
						data-testid="collapse-thinking-checkbox">
						<span className="font-medium">{t("settings:ui.collapseThinking.label")}</span>
					</VSCodeCheckbox>
					<div className="text-vscode-descriptionForeground text-sm ml-5 mt-1">
						{t("settings:ui.collapseThinking.description")}
					</div>
				</div>
				<div>
					<VSCodeCheckbox
						checked={showTaskTimeline}
						onChange={(e) => {
							setCachedStateField("showTaskTimeline", (e as any).target?.checked || false)
						}}>
						<span className="font-medium">{t("settings:display.taskTimeline.label")}</span>
					</VSCodeCheckbox>
					<div className="text-vscode-descriptionForeground text-sm mt-1">
						{t("settings:display.taskTimeline.description")}
					</div>

					{/* Sample TaskTimeline preview */}
					<div className="mt-3">
						<div className="font-medium text-vscode-foreground text-xs mb-4">Preview</div>
						<div className="opacity-60">
							<TaskTimeline groupedMessages={sampleTimelineData} isTaskActive={false} />
						</div>
					</div>
				</div>
				{/* Show Timestamps checkbox */}
				<div className="mt-3">
					<VSCodeCheckbox
						checked={showTimestamps}
						onChange={(e: any) => {
							setCachedStateField("showTimestamps", e.target.checked)
						}}>
						<span className="font-medium">{t("settings:display.showTimestamps.label")}</span>
					</VSCodeCheckbox>
					<div className="text-vscode-descriptionForeground text-sm mt-1">
						{t("settings:display.showTimestamps.description")}
					</div>
				</div>
				{/* Gutter Animation Setting */}
				<div className="mt-6 pt-6 border-t border-vscode-panel-border">
					<div className="flex flex-col gap-1">
						<VSCodeCheckbox
							checked={ghostServiceSettings?.showGutterAnimation !== false}
							onChange={(e) => {
								onShowGutterAnimationChange((e as any).target?.checked || false)
							}}>
							<span className="font-medium">{t("settings:ghost.showGutterAnimation.label")}</span>
						</VSCodeCheckbox>
						<div className="text-vscode-descriptionForeground text-sm mt-1">
							{t("settings:ghost.showGutterAnimation.description")}
						</div>
						<div className="mt-3 flex items-center gap-3">
							<div className="flex items-center justify-center w-10 h-10 bg-vscode-editor-background border border-vscode-panel-border rounded">
								<img
									src={`${iconsBaseUri}/logo-outline-yellow.gif`}
									alt="Animated logo"
									className="w-8 h-8"
								/>
							</div>
							<span className="text-vscode-descriptionForeground text-xs">
								{t("settings:ghost.showGutterAnimation.preview")}
							</span>
						</div>
					</div>
				</div>
			</Section>

			<Section>
				<div>
					<div className="font-medium">{t("settings:display.costThreshold.label")}</div>
					<div className="text-vscode-descriptionForeground text-sm mt-1">
						{t("settings:display.costThreshold.description")}
					</div>

					<div className="mt-3">
						<div className="flex items-center gap-2">
							<Slider
								min={0}
								max={1}
								step={0.01}
								value={[hideCostBelowThreshold ?? 0]}
								onValueChange={([value]) => setCachedStateField("hideCostBelowThreshold", value)}
								data-testid="cost-threshold-slider"
								className="flex-1"
							/>
							<span className="text-sm text-vscode-foreground min-w-[60px]">
								${(hideCostBelowThreshold ?? 0).toFixed(2)}
							</span>
						</div>
						<div className="text-xs text-vscode-descriptionForeground mt-1">
							{t("settings:display.costThreshold.currentValue", {
								value: (hideCostBelowThreshold ?? 0).toFixed(2),
							})}
						</div>
					</div>
				</div>
			</Section>
		</div>
	)
}<|MERGE_RESOLUTION|>--- conflicted
+++ resolved
@@ -18,14 +18,13 @@
 	ghostServiceSettings?: any
 	reasoningBlockCollapsed: boolean
 	setCachedStateField: SetCachedStateField<
-<<<<<<< HEAD
-		"showTaskTimeline" | "ghostServiceSettings" | "reasoningBlockCollapsed" | "showTimestamps"
-	>
-=======
-		"showTaskTimeline" | "ghostServiceSettings" | "reasoningBlockCollapsed" | "hideCostBelowThreshold"
+		| "showTaskTimeline"
+		| "ghostServiceSettings"
+		| "reasoningBlockCollapsed"
+		| "hideCostBelowThreshold"
+		| "showTimestamps"
 	>
 	hideCostBelowThreshold?: number
->>>>>>> 87500a54
 }
 
 export const DisplaySettings = ({
