import { ModelInfo, ProviderName, providerNames } from "@roo-code/types"
import { RouterModels } from "@roo/api"
import { getModelsByProvider } from "../useProviderModels"

describe("getModelsByProvider", () => {
	it("returns models for all providers", () => {
		const testModel: ModelInfo = {
			maxTokens: 4096,
			contextWindow: 8192,
			supportsImages: false,
			supportsPromptCache: false,
			inputPrice: 0.1,
			outputPrice: 0.2,
			description: "Test model",
		}

		const routerModels: RouterModels = {
			openrouter: { "test-model": testModel },
			requesty: { "test-model": testModel },
			glama: { "test-model": testModel },
			unbound: { "test-model": testModel },
			litellm: { "test-model": testModel },
			"kilocode-openrouter": { "test-model": testModel },
			ollama: { "test-model": testModel },
			lmstudio: { "test-model": testModel },
			"io-intelligence": { "test-model": testModel },
			deepinfra: { "test-model": testModel },
			"vercel-ai-gateway": { "test-model": testModel },
			huggingface: { "test-model": testModel },
<<<<<<< HEAD
			gemini: { "test-model": testModel },
=======
			// kilocode_change start
			ovhcloud: { "test-model": testModel },
			chutes: { "test-model": testModel },
			// kilocode_change end
>>>>>>> 58a3869c
		}

		const exceptions = [
			"fake-ai", // don't know what this is
			"huggingface", // don't know what this is
			"human-relay", // no models
			"openai", // not implemented
			"roo", // don't care
			"virtual-quota-fallback", // no models
			"zai", // has weird mainland/international distiction
			"vercel-ai-gateway", // different structure
		]

		const providersWithoutModels = providerNames
			.map(
				(provider) =>
					[
						provider,
						getModelsByProvider({
							provider,
							routerModels,
							kilocodeDefaultModel: "test-default-model",
						}),
					] satisfies [ProviderName, ReturnType<typeof getModelsByProvider>],
			)
			.filter((provider) => exceptions.indexOf(provider[0]) < 0 && Object.values(provider[1].models).length === 0)
			.map((provider) => provider[0])

		expect(providersWithoutModels).toStrictEqual([])
	})
})<|MERGE_RESOLUTION|>--- conflicted
+++ resolved
@@ -27,14 +27,11 @@
 			deepinfra: { "test-model": testModel },
 			"vercel-ai-gateway": { "test-model": testModel },
 			huggingface: { "test-model": testModel },
-<<<<<<< HEAD
+			// kilocode_change start
 			gemini: { "test-model": testModel },
-=======
-			// kilocode_change start
 			ovhcloud: { "test-model": testModel },
 			chutes: { "test-model": testModel },
 			// kilocode_change end
->>>>>>> 58a3869c
 		}
 
 		const exceptions = [
