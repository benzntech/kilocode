import type { ProviderSettings, OrganizationAllowList } from "@roo-code/types"

import { RouterModels } from "@roo/api"

import { getModelValidationError, validateApiConfigurationExcludingModelErrors } from "../validate"

describe("Model Validation Functions", () => {
	const mockRouterModels: RouterModels = {
		openrouter: {
			"valid-model": {
				maxTokens: 8192,
				contextWindow: 200000,
				supportsImages: true,
				supportsPromptCache: false,
				inputPrice: 3.0,
				outputPrice: 15.0,
			},
			"another-valid-model": {
				maxTokens: 4096,
				contextWindow: 100000,
				supportsImages: false,
				supportsPromptCache: false,
				inputPrice: 1.0,
				outputPrice: 5.0,
			},
		},
		"kilocode-openrouter": {
			"valid-model": {
				maxTokens: 8192,
				contextWindow: 200000,
				supportsImages: true,
				supportsPromptCache: false,
				inputPrice: 3.0,
				outputPrice: 15.0,
			},
			"another-valid-model": {
				maxTokens: 4096,
				contextWindow: 100000,
				supportsImages: false,
				supportsPromptCache: false,
				inputPrice: 1.0,
				outputPrice: 5.0,
			},
		},
		glama: {
			"valid-model": {
				maxTokens: 8192,
				contextWindow: 200000,
				supportsImages: true,
				supportsPromptCache: false,
				inputPrice: 3.0,
				outputPrice: 15.0,
			},
		},
		requesty: {},
		unbound: {},
		litellm: {},
		ollama: {},
		lmstudio: {},
		"io-intelligence": {},
<<<<<<< HEAD
		deepinfra: {}, // kilocode_change
=======
		"vercel-ai-gateway": {},
>>>>>>> 8cff25ab
	}

	const allowAllOrganization: OrganizationAllowList = {
		allowAll: true,
		providers: {},
	}

	const restrictiveOrganization: OrganizationAllowList = {
		allowAll: false,
		providers: {
			openrouter: {
				allowAll: false,
				models: ["valid-model"],
			},
		},
	}

	describe("getModelValidationError", () => {
		it("returns undefined for valid OpenRouter model", () => {
			const config: ProviderSettings = {
				apiProvider: "openrouter",
				openRouterModelId: "valid-model",
			}

			const result = getModelValidationError(config, mockRouterModels, allowAllOrganization)
			expect(result).toBeUndefined()
		})

		it("returns error for invalid OpenRouter model", () => {
			const config: ProviderSettings = {
				apiProvider: "openrouter",
				openRouterModelId: "invalid-model",
			}

			const result = getModelValidationError(config, mockRouterModels, allowAllOrganization)
			expect(result).toBe("validation.modelAvailability")
		})

		it("returns error for model not allowed by organization", () => {
			const config: ProviderSettings = {
				apiProvider: "openrouter",
				openRouterModelId: "another-valid-model",
			}

			const result = getModelValidationError(config, mockRouterModels, restrictiveOrganization)
			expect(result).toContain("model")
		})

		it("returns undefined for valid Glama model", () => {
			const config: ProviderSettings = {
				apiProvider: "glama",
				glamaModelId: "valid-model",
			}

			const result = getModelValidationError(config, mockRouterModels, allowAllOrganization)
			expect(result).toBeUndefined()
		})

		it("returns error for invalid Glama model", () => {
			const config: ProviderSettings = {
				apiProvider: "glama",
				glamaModelId: "invalid-model",
			}

			const result = getModelValidationError(config, mockRouterModels, allowAllOrganization)
			expect(result).toBeUndefined()
		})

		it("returns undefined for OpenAI models when no router models provided", () => {
			const config: ProviderSettings = {
				apiProvider: "openai",
				openAiModelId: "gpt-4",
			}

			const result = getModelValidationError(config, undefined, allowAllOrganization)
			expect(result).toBeUndefined()
		})

		it("handles empty model IDs gracefully", () => {
			const config: ProviderSettings = {
				apiProvider: "openrouter",
				openRouterModelId: "",
			}

			const result = getModelValidationError(config, mockRouterModels, allowAllOrganization)
			expect(result).toBe("validation.modelId")
		})

		it("handles undefined model IDs gracefully", () => {
			const config: ProviderSettings = {
				apiProvider: "openrouter",
				// openRouterModelId is undefined
			}

			const result = getModelValidationError(config, mockRouterModels, allowAllOrganization)
			expect(result).toBe("validation.modelId")
		})
	})

	describe("validateApiConfigurationExcludingModelErrors", () => {
		it("returns undefined when configuration is valid", () => {
			const config: ProviderSettings = {
				apiProvider: "openrouter",
				openRouterApiKey: "valid-key",
				openRouterModelId: "valid-model",
			}

			const result = validateApiConfigurationExcludingModelErrors(config, mockRouterModels, allowAllOrganization)
			expect(result).toBeUndefined()
		})

		it("returns error for missing API key", () => {
			const config: ProviderSettings = {
				apiProvider: "openrouter",
				openRouterModelId: "valid-model",
				// Missing openRouterApiKey
			}

			const result = validateApiConfigurationExcludingModelErrors(config, mockRouterModels, allowAllOrganization)
			expect(result).toBe("validation.apiKey")
		})

		it("excludes model-specific errors", () => {
			const config: ProviderSettings = {
				apiProvider: "openrouter",
				openRouterApiKey: "valid-key",
				openRouterModelId: "invalid-model", // This should be ignored
			}

			const result = validateApiConfigurationExcludingModelErrors(config, mockRouterModels, allowAllOrganization)
			expect(result).toBeUndefined() // Should not return model validation error
		})

		it("excludes model-specific organization errors", () => {
			const config: ProviderSettings = {
				apiProvider: "openrouter",
				openRouterApiKey: "valid-key",
				openRouterModelId: "another-valid-model", // Not allowed by restrictive org
			}

			const result = validateApiConfigurationExcludingModelErrors(
				config,
				mockRouterModels,
				restrictiveOrganization,
			)
			expect(result).toBeUndefined() // Should exclude model-specific org errors
		})

		it("returns undefined for valid IO Intelligence model", () => {
			const config: ProviderSettings = {
				apiProvider: "io-intelligence",
				glamaModelId: "valid-model",
			}

			const result = getModelValidationError(config, mockRouterModels, allowAllOrganization)
			expect(result).toBeUndefined()
		})

		it("returns error for invalid IO Intelligence model", () => {
			const config: ProviderSettings = {
				apiProvider: "io-intelligence",
				glamaModelId: "invalid-model",
			}

			const result = getModelValidationError(config, mockRouterModels, allowAllOrganization)
			expect(result).toBeUndefined()
		})
	})
})<|MERGE_RESOLUTION|>--- conflicted
+++ resolved
@@ -58,11 +58,8 @@
 		ollama: {},
 		lmstudio: {},
 		"io-intelligence": {},
-<<<<<<< HEAD
 		deepinfra: {}, // kilocode_change
-=======
 		"vercel-ai-gateway": {},
->>>>>>> 8cff25ab
 	}
 
 	const allowAllOrganization: OrganizationAllowList = {
