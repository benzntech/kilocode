{
	"title": "Cloud",
	"profilePicture": "프로필 사진",
	"logOut": "로그아웃",
	"testApiAuthentication": "API 인증 테스트",
<<<<<<< HEAD
	"signIn": "Kilo Code Cloud에 연결",
	"connect": "연결",
	"cloudBenefitsTitle": "Kilo Code Cloud에 연결",
	"cloudBenefitsSubtitle": "프롬프트와 텔레메트리를 동기화하여 다음을 활성화:",
	"cloudBenefitHistory": "온라인 작업 기록",
	"cloudBenefitSharing": "공유 및 협업 기능",
	"cloudBenefitMetrics": "작업, 토큰, 비용 기반 사용 메트릭",
	"cloudBenefitWalkaway": "Kilo remote Control로 어디서나 작업을 팔로우하고 제어하세요",
	"remoteControl": "Kilo remote Control",
	"remoteControlDescription": "Kilo Code Cloud로 이 워크스페이스의 작업을 팔로우하고 상호작용할 수 있게 합니다",
	"visitCloudWebsite": "Kilo Code Cloud 방문",
	"cloudUrlPillLabel": "Kilo Code Cloud URL"
=======
	"signIn": "Roo Code Cloud에 연결",
	"connect": "지금 연결",
	"cloudBenefitsTitle": "Roo Code Cloud에 연결",
	"cloudBenefitWalkaway": "Roomote Control로 어디서나 작업을 팔로우하고 제어하세요",
	"cloudBenefitSharing": "다른 사람과 작업 공유",
	"cloudBenefitHistory": "작업 기록에 액세스",
	"cloudBenefitMetrics": "토큰 소비에 대한 전체적인 보기 얻기",
	"visitCloudWebsite": "Roo Code Cloud 방문",
	"taskSync": "작업 동기화",
	"taskSyncDescription": "Roo Code Cloud에서 보고 공유할 수 있도록 작업을 동기화",
	"remoteControl": "Roomote Control",
	"remoteControlDescription": "Roo Code Cloud에서 작업을 제어할 수 있도록 허용",
	"remoteControlRequiresTaskSync": "Roomote Control을 사용하려면 작업 동기화가 활성화되어야 합니다",
	"taskSyncManagedByOrganization": "작업 동기화는 조직에서 관리합니다",
	"usageMetricsAlwaysReported": "로그인 시 모델 사용 정보가 항상 보고됩니다",
	"authWaiting": "인증 완료를 기다리는 중...",
	"havingTrouble": "문제가 있나요?",
	"pasteCallbackUrl": "브라우저에서 리다이렉트 URL을 복사하여 여기에 붙여넣으세요:",
	"startOver": "다시 시작",
	"cloudUrlPillLabel": "Roo Code Cloud URL",
	"upsell": {
		"autoApprovePowerUser": "Roo에게 약간의 독립성을 부여하시겠습니까? Roo Code Cloud로 어디서든 제어하세요. <learnMoreLink>더 알아보기</learnMoreLink>.",
		"longRunningTask": "시간이 좀 걸릴 수 있습니다. Cloud로 어디서든 계속하세요.",
		"taskList": "Roo Code Cloud가 여기 있습니다: 어디서든 작업을 추적하고 제어하세요. <learnMoreLink>더 알아보기</learnMoreLink>."
	}
>>>>>>> 68352562
}<|MERGE_RESOLUTION|>--- conflicted
+++ resolved
@@ -3,20 +3,6 @@
 	"profilePicture": "프로필 사진",
 	"logOut": "로그아웃",
 	"testApiAuthentication": "API 인증 테스트",
-<<<<<<< HEAD
-	"signIn": "Kilo Code Cloud에 연결",
-	"connect": "연결",
-	"cloudBenefitsTitle": "Kilo Code Cloud에 연결",
-	"cloudBenefitsSubtitle": "프롬프트와 텔레메트리를 동기화하여 다음을 활성화:",
-	"cloudBenefitHistory": "온라인 작업 기록",
-	"cloudBenefitSharing": "공유 및 협업 기능",
-	"cloudBenefitMetrics": "작업, 토큰, 비용 기반 사용 메트릭",
-	"cloudBenefitWalkaway": "Kilo remote Control로 어디서나 작업을 팔로우하고 제어하세요",
-	"remoteControl": "Kilo remote Control",
-	"remoteControlDescription": "Kilo Code Cloud로 이 워크스페이스의 작업을 팔로우하고 상호작용할 수 있게 합니다",
-	"visitCloudWebsite": "Kilo Code Cloud 방문",
-	"cloudUrlPillLabel": "Kilo Code Cloud URL"
-=======
 	"signIn": "Roo Code Cloud에 연결",
 	"connect": "지금 연결",
 	"cloudBenefitsTitle": "Roo Code Cloud에 연결",
@@ -42,5 +28,4 @@
 		"longRunningTask": "시간이 좀 걸릴 수 있습니다. Cloud로 어디서든 계속하세요.",
 		"taskList": "Roo Code Cloud가 여기 있습니다: 어디서든 작업을 추적하고 제어하세요. <learnMoreLink>더 알아보기</learnMoreLink>."
 	}
->>>>>>> 68352562
 }