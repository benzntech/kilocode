--- conflicted
+++ resolved
@@ -170,83 +170,43 @@
 		"wantsToFetch": "Kilo Code는 현재 작업을 지원하기 위해 자세한 지침을 가져오려고 합니다"
 	},
 	"fileOperations": {
-<<<<<<< HEAD
-		"wantsToRead": "Kilo Code가 이 파일을 읽고 싶어합니다:",
-		"wantsToReadOutsideWorkspace": "Kilo Code가 워크스페이스 외부의 이 파일을 읽고 싶어합니다:",
-		"didRead": "Kilo Code가 이 파일을 읽었습니다:",
-		"wantsToEdit": "Kilo Code가 이 파일을 편집하고 싶어합니다:",
-		"wantsToEditOutsideWorkspace": "Kilo Code가 워크스페이스 외부의 이 파일을 편집하고 싶어합니다:",
-		"wantsToEditProtected": "Kilo Code가 보호된 설정 파일을 편집하고 싶어합니다:",
-		"wantsToCreate": "Kilo Code가 새 파일을 만들고 싶어합니다:",
-		"wantsToSearchReplace": "Kilo Code가 이 파일에서 검색 및 바꾸기를 수행하고 싶어합니다:",
-		"didSearchReplace": "Kilo Code가 이 파일에서 검색 및 바꾸기를 수행했습니다:",
-		"wantsToInsert": "Kilo Code가 이 파일에 내용을 삽입하고 싶어합니다:",
-		"wantsToInsertWithLineNumber": "Kilo Code가 이 파일의 {{lineNumber}}번 줄에 내용을 삽입하고 싶어합니다:",
-		"wantsToInsertAtEnd": "Kilo Code가 이 파일의 끝에 내용을 추가하고 싶어합니다:",
-		"wantsToReadAndXMore": "Kilo Code가 이 파일과 {{count}}개의 파일을 더 읽으려고 합니다:",
-		"wantsToReadMultiple": "Kilo Code가 여러 파일을 읽으려고 합니다:",
-		"wantsToApplyBatchChanges": "Kilo Code가 여러 파일에 변경 사항을 적용하고 싶어합니다:",
-		"wantsToGenerateImage": "Kilo Code가 이미지를 생성하고 싶어합니다:",
-		"wantsToGenerateImageOutsideWorkspace": "Kilo Code가 워크스페이스 외부에서 이미지를 생성하고 싶어합니다:",
-		"wantsToGenerateImageProtected": "Kilo Code가 보호된 위치에서 이미지를 생성하고 싶어합니다:",
-		"didGenerateImage": "Kilo Code가 이미지를 생성했습니다:"
+		"wantsToRead": "Kilo Code가 이 파일을 읽고 싶어합니다",
+		"wantsToReadOutsideWorkspace": "Kilo Code가 워크스페이스 외부의 이 파일을 읽고 싶어합니다",
+		"didRead": "Kilo Code가 이 파일을 읽었습니다",
+		"wantsToEdit": "Kilo Code가 이 파일을 편집하고 싶어합니다",
+		"wantsToEditOutsideWorkspace": "Kilo Code가 워크스페이스 외부의 이 파일을 편집하고 싶어합니다",
+		"wantsToEditProtected": "Kilo Code가 보호된 설정 파일을 편집하고 싶어합니다",
+		"wantsToCreate": "Kilo Code가 새 파일을 만들고 싶어합니다",
+		"wantsToSearchReplace": "Kilo Code가 이 파일에서 검색 및 바꾸기를 수행하고 싶어합니다",
+		"didSearchReplace": "Kilo Code가 이 파일에서 검색 및 바꾸기를 수행했습니다",
+		"wantsToInsert": "Kilo Code가 이 파일에 내용을 삽입하고 싶어합니다",
+		"wantsToInsertWithLineNumber": "Kilo Code가 이 파일의 {{lineNumber}}번 줄에 내용을 삽입하고 싶어합니다",
+		"wantsToInsertAtEnd": "Kilo Code가 이 파일의 끝에 내용을 추가하고 싶어합니다",
+		"wantsToReadAndXMore": "Kilo Code가 이 파일과 {{count}}개의 파일을 더 읽으려고 합니다",
+		"wantsToReadMultiple": "Kilo Code가 여러 파일을 읽으려고 합니다",
+		"wantsToApplyBatchChanges": "Kilo Code가 여러 파일에 변경 사항을 적용하고 싶어합니다",
+		"wantsToGenerateImage": "Kilo Code가 이미지를 생성하고 싶어합니다",
+		"wantsToGenerateImageOutsideWorkspace": "Kilo Code가 워크스페이스 외부에서 이미지를 생성하고 싶어합니다",
+		"wantsToGenerateImageProtected": "Kilo Code가 보호된 위치에서 이미지를 생성하고 싶어합니다",
+		"didGenerateImage": "Kilo Code가 이미지를 생성했습니다"
 	},
 	"directoryOperations": {
-		"wantsToViewTopLevel": "Kilo Code가 이 디렉토리의 최상위 파일을 보고 싶어합니다:",
-		"didViewTopLevel": "Kilo Code가 이 디렉토리의 최상위 파일을 보았습니다:",
-		"wantsToViewRecursive": "Kilo Code가 이 디렉토리의 모든 파일을 재귀적으로 보고 싶어합니다:",
-		"didViewRecursive": "Kilo Code가 이 디렉토리의 모든 파일을 재귀적으로 보았습니다:",
-		"wantsToViewDefinitions": "Kilo Code가 이 디렉토리에서 사용된 소스 코드 정의 이름을 보고 싶어합니다:",
-		"didViewDefinitions": "Kilo Code가 이 디렉토리에서 사용된 소스 코드 정의 이름을 보았습니다:",
-		"wantsToSearch": "Kilo Code가 이 디렉토리에서 <code>{{regex}}</code>을(를) 검색하고 싶어합니다:",
-		"didSearch": "Kilo Code가 이 디렉토리에서 <code>{{regex}}</code>을(를) 검색했습니다:",
-		"wantsToSearchOutsideWorkspace": "Kilo Code가 이 디렉토리(워크스페이스 외부)에서 <code>{{regex}}</code>을(를) 검색하고 싶어합니다:",
-		"didSearchOutsideWorkspace": "Kilo Code가 이 디렉토리(워크스페이스 외부)에서 <code>{{regex}}</code>을(를) 검색했습니다:",
-		"wantsToViewTopLevelOutsideWorkspace": "Kilo Code가 이 디렉토리(워크스페이스 외부)의 최상위 파일을 보고 싶어합니다:",
-		"didViewTopLevelOutsideWorkspace": "Kilo Code가 이 디렉토리(워크스페이스 외부)의 최상위 파일을 보았습니다:",
-		"wantsToViewRecursiveOutsideWorkspace": "Kilo Code가 이 디렉토리(워크스페이스 외부)의 모든 파일을 재귀적으로 보고 싶어합니다:",
-		"didViewRecursiveOutsideWorkspace": "Kilo Code가 이 디렉토리(워크스페이스 외부)의 모든 파일을 재귀적으로 보았습니다:",
-		"wantsToViewDefinitionsOutsideWorkspace": "Kilo Code가 이 디렉토리(워크스페이스 외부)에서 사용된 소스 코드 정의 이름을 보고 싶어합니다:",
-		"didViewDefinitionsOutsideWorkspace": "Kilo Code가 이 디렉토리(워크스페이스 외부)에서 사용된 소스 코드 정의 이름을 보았습니다:"
-=======
-		"wantsToRead": "Roo가 이 파일을 읽고 싶어합니다",
-		"wantsToReadOutsideWorkspace": "Roo가 워크스페이스 외부의 이 파일을 읽고 싶어합니다",
-		"didRead": "Roo가 이 파일을 읽었습니다",
-		"wantsToEdit": "Roo가 이 파일을 편집하고 싶어합니다",
-		"wantsToEditOutsideWorkspace": "Roo가 워크스페이스 외부의 이 파일을 편집하고 싶어합니다",
-		"wantsToEditProtected": "Roo가 보호된 설정 파일을 편집하고 싶어합니다",
-		"wantsToCreate": "Roo가 새 파일을 만들고 싶어합니다",
-		"wantsToSearchReplace": "Roo가 이 파일에서 검색 및 바꾸기를 수행하고 싶어합니다",
-		"didSearchReplace": "Roo가 이 파일에서 검색 및 바꾸기를 수행했습니다",
-		"wantsToInsert": "Roo가 이 파일에 내용을 삽입하고 싶어합니다",
-		"wantsToInsertWithLineNumber": "Roo가 이 파일의 {{lineNumber}}번 줄에 내용을 삽입하고 싶어합니다",
-		"wantsToInsertAtEnd": "Roo가 이 파일의 끝에 내용을 추가하고 싶어합니다",
-		"wantsToReadAndXMore": "Roo가 이 파일과 {{count}}개의 파일을 더 읽으려고 합니다",
-		"wantsToReadMultiple": "Roo가 여러 파일을 읽으려고 합니다",
-		"wantsToApplyBatchChanges": "Roo가 여러 파일에 변경 사항을 적용하고 싶어합니다",
-		"wantsToGenerateImage": "Roo가 이미지를 생성하고 싶어합니다",
-		"wantsToGenerateImageOutsideWorkspace": "Roo가 워크스페이스 외부에서 이미지를 생성하고 싶어합니다",
-		"wantsToGenerateImageProtected": "Roo가 보호된 위치에서 이미지를 생성하고 싶어합니다",
-		"didGenerateImage": "Roo가 이미지를 생성했습니다"
-	},
-	"directoryOperations": {
-		"wantsToViewTopLevel": "Roo가 이 디렉토리의 최상위 파일을 보고 싶어합니다",
-		"didViewTopLevel": "Roo가 이 디렉토리의 최상위 파일을 보았습니다",
-		"wantsToViewRecursive": "Roo가 이 디렉토리의 모든 파일을 재귀적으로 보고 싶어합니다",
-		"didViewRecursive": "Roo가 이 디렉토리의 모든 파일을 재귀적으로 보았습니다",
-		"wantsToViewDefinitions": "Roo가 이 디렉토리에서 사용된 소스 코드 정의 이름을 보고 싶어합니다",
-		"didViewDefinitions": "Roo가 이 디렉토리에서 사용된 소스 코드 정의 이름을 보았습니다",
-		"wantsToSearch": "Roo가 이 디렉토리에서 <code>{{regex}}</code>을(를) 검색하고 싶어합니다",
-		"didSearch": "Roo가 이 디렉토리에서 <code>{{regex}}</code>을(를) 검색했습니다",
-		"wantsToSearchOutsideWorkspace": "Roo가 이 디렉토리(워크스페이스 외부)에서 <code>{{regex}}</code>을(를) 검색하고 싶어합니다",
-		"didSearchOutsideWorkspace": "Roo가 이 디렉토리(워크스페이스 외부)에서 <code>{{regex}}</code>을(를) 검색했습니다",
-		"wantsToViewTopLevelOutsideWorkspace": "Roo가 이 디렉토리(워크스페이스 외부)의 최상위 파일을 보고 싶어합니다",
-		"didViewTopLevelOutsideWorkspace": "Roo가 이 디렉토리(워크스페이스 외부)의 최상위 파일을 보았습니다",
-		"wantsToViewRecursiveOutsideWorkspace": "Roo가 이 디렉토리(워크스페이스 외부)의 모든 파일을 재귀적으로 보고 싶어합니다",
-		"didViewRecursiveOutsideWorkspace": "Roo가 이 디렉토리(워크스페이스 외부)의 모든 파일을 재귀적으로 보았습니다",
-		"wantsToViewDefinitionsOutsideWorkspace": "Roo가 이 디렉토리(워크스페이스 외부)에서 사용된 소스 코드 정의 이름을 보고 싶어합니다",
-		"didViewDefinitionsOutsideWorkspace": "Roo가 이 디렉토리(워크스페이스 외부)에서 사용된 소스 코드 정의 이름을 보았습니다"
->>>>>>> 17ae7e2d
+		"wantsToViewTopLevel": "Kilo Code가 이 디렉토리의 최상위 파일을 보고 싶어합니다",
+		"didViewTopLevel": "Kilo Code가 이 디렉토리의 최상위 파일을 보았습니다",
+		"wantsToViewRecursive": "Kilo Code가 이 디렉토리의 모든 파일을 재귀적으로 보고 싶어합니다",
+		"didViewRecursive": "Kilo Code가 이 디렉토리의 모든 파일을 재귀적으로 보았습니다",
+		"wantsToViewDefinitions": "Kilo Code가 이 디렉토리에서 사용된 소스 코드 정의 이름을 보고 싶어합니다",
+		"didViewDefinitions": "Kilo Code가 이 디렉토리에서 사용된 소스 코드 정의 이름을 보았습니다",
+		"wantsToSearch": "Kilo Code가 이 디렉토리에서 <code>{{regex}}</code>을(를) 검색하고 싶어합니다",
+		"didSearch": "Kilo Code가 이 디렉토리에서 <code>{{regex}}</code>을(를) 검색했습니다",
+		"wantsToSearchOutsideWorkspace": "Kilo Code가 이 디렉토리(워크스페이스 외부)에서 <code>{{regex}}</code>을(를) 검색하고 싶어합니다",
+		"didSearchOutsideWorkspace": "Kilo Code가 이 디렉토리(워크스페이스 외부)에서 <code>{{regex}}</code>을(를) 검색했습니다",
+		"wantsToViewTopLevelOutsideWorkspace": "Kilo Code가 이 디렉토리(워크스페이스 외부)의 최상위 파일을 보고 싶어합니다",
+		"didViewTopLevelOutsideWorkspace": "Kilo Code가 이 디렉토리(워크스페이스 외부)의 최상위 파일을 보았습니다",
+		"wantsToViewRecursiveOutsideWorkspace": "Kilo Code가 이 디렉토리(워크스페이스 외부)의 모든 파일을 재귀적으로 보고 싶어합니다",
+		"didViewRecursiveOutsideWorkspace": "Kilo Code가 이 디렉토리(워크스페이스 외부)의 모든 파일을 재귀적으로 보았습니다",
+		"wantsToViewDefinitionsOutsideWorkspace": "Kilo Code가 이 디렉토리(워크스페이스 외부)에서 사용된 소스 코드 정의 이름을 보고 싶어합니다",
+		"didViewDefinitionsOutsideWorkspace": "Kilo Code가 이 디렉토리(워크스페이스 외부)에서 사용된 소스 코드 정의 이름을 보았습니다"
 	},
 	"commandOutput": "명령 출력",
 	"commandExecution": {
@@ -268,19 +228,14 @@
 	"response": "응답",
 	"arguments": "인수",
 	"text": {
-		"rooSaid": "루가 말했다"
+		"rooSaid": "킬로가 말했다"
 	},
 	"feedback": {
 		"youSaid": "당신은 말했다"
 	},
 	"mcp": {
-<<<<<<< HEAD
-		"wantsToUseTool": "Kilo Code가 {{serverName}} MCP 서버에서 도구를 사용하고 싶어합니다:",
-		"wantsToAccessResource": "Kilo Code가 {{serverName}} MCP 서버에서 리소스에 접근하고 싶어합니다:"
-=======
-		"wantsToUseTool": "Roo가 {{serverName}} MCP 서버에서 도구를 사용하고 싶어합니다",
-		"wantsToAccessResource": "Roo가 {{serverName}} MCP 서버에서 리소스에 접근하고 싶어합니다"
->>>>>>> 17ae7e2d
+		"wantsToUseTool": "Kilo Code가 {{serverName}} MCP 서버에서 도구를 사용하고 싶어합니다",
+		"wantsToAccessResource": "Kilo Code가 {{serverName}} MCP 서버에서 리소스에 접근하고 싶어합니다"
 	},
 	"modes": {
 		"wantsToSwitch": "Kilo Code가 <code>{{mode}}</code> 모드로 전환하고 싶어합니다",
@@ -289,13 +244,8 @@
 		"didSwitchWithReason": "Kilo Code가 다음 이유로 <code>{{mode}}</code> 모드로 전환했습니다: {{reason}}"
 	},
 	"subtasks": {
-<<<<<<< HEAD
-		"wantsToCreate": "Kilo Code <code>{{mode}}</code> 모드에서 새 하위 작업을 만들고 싶어합니다:",
-		"wantsToFinish": "Kilo Code 이 하위 작업을 완료하고 싶어합니다",
-=======
-		"wantsToCreate": "Roo가 <code>{{mode}}</code> 모드에서 새 하위 작업을 만들고 싶어합니다",
-		"wantsToFinish": "Roo가 이 하위 작업을 완료하고 싶어합니다",
->>>>>>> 17ae7e2d
+		"wantsToCreate": "Kilo Code가 <code>{{mode}}</code> 모드에서 새 하위 작업을 만들고 싶어합니다",
+		"wantsToFinish": "Kilo Code가 이 하위 작업을 완료하고 싶어합니다",
 		"newTaskContent": "하위 작업 지침",
 		"completionContent": "하위 작업 완료",
 		"resultContent": "하위 작업 결과",
@@ -303,11 +253,7 @@
 		"completionInstructions": "하위 작업 완료! 결과를 검토하고 수정 사항이나 다음 단계를 제안할 수 있습니다. 모든 것이 괜찮아 보이면, 부모 작업에 결과를 반환하기 위해 확인해주세요."
 	},
 	"questions": {
-<<<<<<< HEAD
-		"hasQuestion": "Kilo Code에게 질문이 있습니다:"
-=======
-		"hasQuestion": "Roo에게 질문이 있습니다"
->>>>>>> 17ae7e2d
+		"hasQuestion": "Kilo Code에게 질문이 있습니다"
 	},
 	"taskCompleted": "작업 완료",
 	"powershell": {
@@ -357,11 +303,7 @@
 		"socialLinks": "<xLink>X</xLink>, <discordLink>Discord</discordLink>, 또는 <redditLink>r/RooCode</redditLink>에서 만나요 🚀"
 	},
 	"browser": {
-<<<<<<< HEAD
-		"rooWantsToUse": "Kilo Code가 브라우저를 사용하고 싶어합니다:",
-=======
-		"rooWantsToUse": "Roo가 브라우저를 사용하고 싶어합니다",
->>>>>>> 17ae7e2d
+		"rooWantsToUse": "Kilo Code가 브라우저를 사용하고 싶어합니다",
 		"consoleLogs": "콘솔 로그",
 		"noNewLogs": "(새 로그 없음)",
 		"screenshot": "브라우저 스크린샷",
@@ -409,13 +351,8 @@
 		}
 	},
 	"codebaseSearch": {
-<<<<<<< HEAD
-		"wantsToSearch": "Kilo Code가 코드베이스에서 <code>{{query}}</code>을(를) 검색하고 싶어합니다:",
-		"wantsToSearchWithPath": "Kilo Code가 <code>{{path}}</code>에서 <code>{{query}}</code>을(를) 검색하고 싶어합니다:",
-=======
-		"wantsToSearch": "Roo가 코드베이스에서 <code>{{query}}</code>을(를) 검색하고 싶어합니다",
-		"wantsToSearchWithPath": "Roo가 <code>{{path}}</code>에서 <code>{{query}}</code>을(를) 검색하고 싶어합니다",
->>>>>>> 17ae7e2d
+		"wantsToSearch": "Kilo Code가 코드베이스에서 <code>{{query}}</code>을(를) 검색하고 싶어합니다",
+		"wantsToSearchWithPath": "Kilo Code가 <code>{{path}}</code>에서 <code>{{query}}</code>을(를) 검색하고 싶어합니다",
 		"didSearch_one": "1개의 결과를 찾았습니다",
 		"didSearch_other": "{{count}}개의 결과를 찾았습니다",
 		"resultTooltip": "유사도 점수: {{score}} (클릭하여 파일 열기)"
@@ -480,7 +417,7 @@
 		"clickToEdit": "클릭하여 메시지 편집"
 	},
 	"slashCommand": {
-		"wantsToRun": "Roo가 슬래시 명령어를 실행하려고 합니다",
-		"didRun": "Roo가 슬래시 명령어를 실행했습니다"
+		"wantsToRun": "Kilo Code가 슬래시 명령어를 실행하려고 합니다",
+		"didRun": "Kilo Code가 슬래시 명령어를 실행했습니다"
 	}
 }