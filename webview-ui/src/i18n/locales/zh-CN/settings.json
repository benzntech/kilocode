--- conflicted
+++ resolved
@@ -137,12 +137,8 @@
 		"resetToDefault": "恢复默认值"
 	},
 	"autoApprove": {
-<<<<<<< HEAD
+		"toggleShortcut": "您可以<SettingsLink>在 IDE 首选项中</SettingsLink>为此设置配置全局快捷方式。",
 		"description": "允许 Kilo Code 自动执行操作而无需批准。只有在您完全信任 AI 并了解相关安全风险的情况下才启用这些设置。",
-=======
-		"toggleShortcut": "您可以<SettingsLink>在 IDE 首选项中</SettingsLink>为此设置配置全局快捷方式。",
-		"description": "允许 Roo 自动执行操作而无需批准。只有在您完全信任 AI 并了解相关安全风险的情况下才启用这些设置。",
->>>>>>> 17ae7e2d
 		"enabled": "自动批准已启用",
 		"toggleAriaLabel": "切换自动批准",
 		"disabledAriaLabel": "自动批准已禁用 - 请先选择选项",
@@ -390,16 +386,10 @@
 		"ollama": {
 			"baseUrl": "基础 URL（可选）",
 			"modelId": "模型 ID",
-<<<<<<< HEAD
-			"apiKey": "API 密钥",
-			"apiKeyPlaceholder": "输入您的 API 密钥",
-			"apiKeyInfo": "API 密钥将作为 Authorization 标头发送",
-=======
 			"apiKey": "Ollama API 密钥",
 			"apiKeyHelp": "用于已认证 Ollama 实例或云服务的可选 API 密钥。本地安装请留空。",
 			"numCtx": "上下文窗口大小 (num_ctx)",
 			"numCtxHelp": "覆盖模型的默认上下文窗口大小。留空以使用模型的 Modelfile 配置。最小值为 128。",
->>>>>>> 17ae7e2d
 			"description": "Ollama 允许您在本地计算机上运行模型。有关如何开始使用的说明，请参阅其快速入门指南。",
 			"warning": "注意：Kilo Code 使用复杂的提示，与 Claude 模型配合最佳。功能较弱的模型可能无法按预期工作。"
 		},
