{
	"greeting": "Kilo Code 能为您做什么？",
	"task": {
		"title": "任务",
		"expand": "展开任务",
		"collapse": "收起任务",
		"seeMore": "展开",
		"seeLess": "收起",
		"tokens": "Token 用量",
		"cache": "缓存",
		"apiCost": "API 费用",
		"size": "大小",
		"contextWindow": "上下文长度",
		"closeAndStart": "关闭任务并开始新任务",
		"export": "导出任务历史",
		"delete": "删除任务（Shift + 点击跳过确认）",
		"share": "分享任务",
		"condenseContext": "智能压缩上下文",
		"shareWithOrganization": "与组织分享",
		"shareWithOrganizationDescription": "仅组织成员可访问",
		"sharePublicly": "公开分享",
		"sharePubliclyDescription": "任何拥有链接的人都可访问",
		"connectToCloud": "连接到云端",
		"connectToCloudDescription": "登录 Kilo Code Cloud 以分享任务",
		"sharingDisabledByOrganization": "组织已禁用分享功能",
		"shareSuccessOrganization": "组织链接已复制到剪贴板",
		"shareSuccessPublic": "公开链接已复制到剪贴板",
		"openInCloud": "在 Roo Code Cloud 中打开任务",
		"openInCloudIntro": "从任何地方继续监控或与 Roo 交互。扫描、点击或复制以打开。"
	},
	"history": {
		"title": "历史"
	},
	"unpin": "取消置顶",
	"pin": "置顶",
	"tokenProgress": {
		"availableSpace": "可用: {{amount}}",
		"tokensUsed": "已使用: {{used}} / {{total}}",
		"reservedForResponse": "已保留: {{amount}}"
	},
	"retry": {
		"title": "重试",
		"tooltip": "再次尝试操作"
	},
	"startNewTask": {
		"title": "开始新任务",
		"tooltip": "开始一个新任务"
	},
	"reportBug": {
		"title": "报告错误"
	},
	"proceedAnyways": {
		"title": "仍然继续",
		"tooltip": "在命令执行时继续"
	},
	"save": {
		"title": "保存",
		"tooltip": "保存消息更改"
	},
	"reject": {
		"title": "拒绝",
		"tooltip": "拒绝此操作"
	},
	"completeSubtaskAndReturn": "完成子任务并返回",
	"approve": {
		"title": "批准",
		"tooltip": "批准此操作"
	},
	"runCommand": {
		"title": "命令",
		"tooltip": "执行此命令"
	},
	"proceedWhileRunning": {
		"title": "强制继续",
		"tooltip": "忽略运行中的命令并继续"
	},
	"killCommand": {
		"title": "终止命令",
		"tooltip": "终止当前命令"
	},
	"resumeTask": {
		"title": "恢复任务",
		"tooltip": "继续当前任务"
	},
	"terminate": {
		"title": "结束",
		"tooltip": "结束当前任务"
	},
	"cancel": {
		"title": "取消",
		"tooltip": "取消当前操作"
	},
	"scrollToBottom": "滚动到聊天底部",
	"about": "通过 AI 辅助生成、重构和调试代码。查看我们的 <DocsLink>文档</DocsLink> 了解更多信息。",
	"onboarding": "<strong>此工作区中的任务列表为空。</strong> 请在下方输入任务开始。 不确定如何开始？ 在 <DocsLink>文档</DocsLink> 中阅读更多关于 Kilo Code 可以为您做什么的信息。",
	"rooTips": {
		"boomerangTasks": {
			"title": "任务编排",
			"description": "将任务拆分为更小、更易于管理的部分。"
		},
		"stickyModels": {
			"title": "粘性模式",
			"description": "每个模式 都会记住 您上次使用的模型"
		},
		"tools": {
			"title": "工具",
			"description": "允许 AI 通过浏览网络、运行命令等方式解决问题。"
		},
		"customizableModes": {
			"title": "自定义模式",
			"description": "具有专属行为和指定模型的特定角色"
		}
	},
	"selectMode": "选择交互模式",
	"selectApiConfig": "选择 API 配置",
	"selectModelConfig": "选择模型",
	"enhancePrompt": "增强提示词",
	"addImages": "添加图片到消息",
	"sendMessage": "发送消息",
	"stopTts": "停止文本转语音",
	"typeMessage": "输入消息...",
	"typeTask": "在此处输入您的任务...",
	"addContext": "@添加上下文，/输入命令",
	"dragFiles": "Shift+拖拽文件",
	"dragFilesImages": "Shift+拖拽文件/图片",
	"enhancePromptDescription": "'增强提示'按钮通过提供额外上下文、澄清或重新表述来帮助改进您的请求。尝试在此处输入请求，然后再次点击按钮查看其工作原理。",
	"modeSelector": {
		"title": "模式",
		"marketplace": "模式市场",
		"settings": "模式设置",
		"description": "专门定制Kilo Code行为的角色。",
		"searchPlaceholder": "搜索模式...",
		"noResults": "未找到结果"
	},
	"errorReadingFile": "读取文件时出错",
	"noValidImages": "没有处理有效图片",
	"separator": "分隔符",
	"edit": "编辑...",
	"forNextMode": "用于下一个模式",
	"forPreviousMode": "用于上一个模式",
	"error": "错误",
	"diffError": {
		"title": "编辑失败"
	},
	"troubleMessage": "Kilo Code遇到问题...",
	"apiRequest": {
		"title": "API请求",
		"failed": "API请求失败",
		"streaming": "API请求...",
		"cancelled": "API请求已取消",
		"streamingFailed": "API流式传输失败"
	},
	"checkpoint": {
		"regular": "检查点",
		"initializingWarning": "正在初始化检查点...如果耗时过长，你可以在<settingsLink>设置</settingsLink>中禁用检查点并重新启动任务。",
		"menu": {
			"viewDiff": "查看差异",
			"restore": "恢复检查点",
			"restoreFiles": "恢复文件",
			"restoreFilesDescription": "将项目文件恢复到此检查点状态",
			"restoreFilesAndTask": "恢复文件和任务",
			"confirm": "确认",
			"cancel": "取消",
			"cannotUndo": "此操作无法撤消。",
			"restoreFilesAndTaskDescription": "恢复文件至此时状态，并清除后续对话记录"
		},
		"current": "当前"
	},
	"instructions": {
		"wantsToFetch": "Kilo Code 想要获取详细指示以协助当前任务"
	},
	"fileOperations": {
<<<<<<< HEAD
		"wantsToRead": "需要读取文件:",
		"wantsToReadOutsideWorkspace": "请求访问外部文件:",
		"didRead": "已读取文件:",
		"wantsToEdit": "需要编辑文件:",
		"wantsToEditOutsideWorkspace": "需要编辑外部文件:",
		"wantsToEditProtected": "需要编辑受保护的配置文件:",
		"wantsToCreate": "需要新建文件:",
		"wantsToSearchReplace": "需要在此文件中搜索和替换:",
		"didSearchReplace": "已完成搜索和替换:",
		"wantsToInsert": "需要在此文件中插入内容:",
		"wantsToInsertWithLineNumber": "需要在第 {{lineNumber}} 行插入内容:",
		"wantsToInsertAtEnd": "需要在文件末尾添加内容:",
		"wantsToReadAndXMore": "Kilo Code 想读取此文件以及另外 {{count}} 个文件：",
		"wantsToReadMultiple": "Kilo Code 想要读取多个文件：",
		"wantsToApplyBatchChanges": "Kilo Code 想要对多个文件应用更改：",
		"wantsToGenerateImage": "需要生成图片:",
		"wantsToGenerateImageOutsideWorkspace": "需要在工作区外生成图片:",
		"wantsToGenerateImageProtected": "需要在受保护位置生成图片:",
		"didGenerateImage": "已生成图片:"
	},
	"directoryOperations": {
		"wantsToViewTopLevel": "需要查看目录文件列表:",
		"didViewTopLevel": "已查看目录文件列表:",
		"wantsToViewRecursive": "需要查看目录所有文件:",
		"didViewRecursive": "已查看目录所有文件:",
		"wantsToViewDefinitions": "Kilo Code想查看此目录中使用的源代码定义名称:",
		"didViewDefinitions": "Kilo Code已查看此目录中使用的源代码定义名称:",
=======
		"wantsToRead": "需要读取文件",
		"wantsToReadOutsideWorkspace": "请求访问外部文件",
		"didRead": "已读取文件",
		"wantsToEdit": "需要编辑文件",
		"wantsToEditOutsideWorkspace": "需要编辑外部文件",
		"wantsToEditProtected": "需要编辑受保护的配置文件",
		"wantsToCreate": "需要新建文件",
		"wantsToSearchReplace": "需要在此文件中搜索和替换",
		"didSearchReplace": "已完成搜索和替换",
		"wantsToInsert": "需要在此文件中插入内容",
		"wantsToInsertWithLineNumber": "需要在第 {{lineNumber}} 行插入内容",
		"wantsToInsertAtEnd": "需要在文件末尾添加内容",
		"wantsToReadAndXMore": "Roo 想读取此文件以及另外 {{count}} 个文件",
		"wantsToReadMultiple": "Roo 想要读取多个文件",
		"wantsToApplyBatchChanges": "Roo 想要对多个文件应用更改",
		"wantsToGenerateImage": "需要生成图片",
		"wantsToGenerateImageOutsideWorkspace": "需要在工作区外生成图片",
		"wantsToGenerateImageProtected": "需要在受保护位置生成图片",
		"didGenerateImage": "已生成图片"
	},
	"directoryOperations": {
		"wantsToViewTopLevel": "需要查看目录文件列表",
		"didViewTopLevel": "已查看目录文件列表",
		"wantsToViewRecursive": "需要查看目录所有文件",
		"didViewRecursive": "已查看目录所有文件",
		"wantsToViewDefinitions": "Roo想查看此目录中使用的源代码定义名称",
		"didViewDefinitions": "Roo已查看此目录中使用的源代码定义名称",
>>>>>>> 17ae7e2d
		"wantsToSearch": "需要搜索内容: {{regex}}",
		"didSearch": "已完成内容搜索: {{regex}}",
		"wantsToSearchOutsideWorkspace": "需要搜索内容（工作区外）: {{regex}}",
		"didSearchOutsideWorkspace": "已完成内容搜索（工作区外）: {{regex}}",
<<<<<<< HEAD
		"wantsToViewTopLevelOutsideWorkspace": "需要查看目录文件列表（工作区外）:",
		"didViewTopLevelOutsideWorkspace": "已查看目录文件列表（工作区外）:",
		"wantsToViewRecursiveOutsideWorkspace": "需要查看目录所有文件（工作区外）:",
		"didViewRecursiveOutsideWorkspace": "已查看目录所有文件（工作区外）:",
		"wantsToViewDefinitionsOutsideWorkspace": "Kilo Code想查看此目录中使用的源代码定义名称（工作区外）:",
		"didViewDefinitionsOutsideWorkspace": "Kilo Code已查看此目录中使用的源代码定义名称（工作区外）:"
=======
		"wantsToViewTopLevelOutsideWorkspace": "需要查看目录文件列表（工作区外）",
		"didViewTopLevelOutsideWorkspace": "已查看目录文件列表（工作区外）",
		"wantsToViewRecursiveOutsideWorkspace": "需要查看目录所有文件（工作区外）",
		"didViewRecursiveOutsideWorkspace": "已查看目录所有文件（工作区外）",
		"wantsToViewDefinitionsOutsideWorkspace": "Roo想查看此目录中使用的源代码定义名称（工作区外）",
		"didViewDefinitionsOutsideWorkspace": "Roo已查看此目录中使用的源代码定义名称（工作区外）"
>>>>>>> 17ae7e2d
	},
	"commandOutput": "命令输出",
	"commandExecution": {
		"running": "正在运行",
		"abort": "中止",
		"pid": "PID: {{pid}}",
		"exitStatus": "已退出，状态码 {{exitCode}}",
		"manageCommands": "管理命令权限",
		"commandManagementDescription": "管理命令权限：点击 ✓ 允许自动执行，点击 ✗ 拒绝执行。可以打开/关闭模式或从列表中删除。<settingsLink>查看所有设置</settingsLink>",
		"addToAllowed": "添加到允许列表",
		"removeFromAllowed": "从允许列表中删除",
		"addToDenied": "添加到拒绝列表",
		"removeFromDenied": "从拒绝列表中删除",
		"abortCommand": "中止命令执行",
		"expandOutput": "展开输出",
		"collapseOutput": "折叠输出",
		"expandManagement": "展开命令管理部分",
		"collapseManagement": "折叠命令管理部分"
	},
	"response": "响应",
	"arguments": "参数",
	"text": {
		"rooSaid": "Roo 说"
	},
	"feedback": {
		"youSaid": "你说"
	},
	"mcp": {
<<<<<<< HEAD
		"wantsToUseTool": "Kilo Code想在{{serverName}} MCP上使用工具:",
		"wantsToAccessResource": "Kilo Code想访问{{serverName}} MCP服务上的资源:"
=======
		"wantsToUseTool": "Roo想在{{serverName}} MCP上使用工具",
		"wantsToAccessResource": "Roo想访问{{serverName}} MCP服务上的资源"
>>>>>>> 17ae7e2d
	},
	"modes": {
		"wantsToSwitch": "即将切换至{{mode}}模式",
		"wantsToSwitchWithReason": "即将切换至{{mode}}模式（原因：{{reason}}）",
		"didSwitch": "已切换至{{mode}}模式",
		"didSwitchWithReason": "已切换至{{mode}}模式（原因：{{reason}}）"
	},
	"subtasks": {
<<<<<<< HEAD
		"wantsToCreate": "Kilo Code想在<code>{{mode}}</code>模式下创建新子任务:",
		"wantsToFinish": "Kilo Code想完成此子任务",
=======
		"wantsToCreate": "Roo想在<code>{{mode}}</code>模式下创建新子任务",
		"wantsToFinish": "Roo想完成此子任务",
>>>>>>> 17ae7e2d
		"newTaskContent": "子任务说明",
		"completionContent": "子任务已完成",
		"resultContent": "子任务结果",
		"defaultResult": "请继续下一个任务。",
		"completionInstructions": "子任务已完成！您可以查看结果并提出修改或下一步建议。如果一切正常，请确认以将结果返回给主任务。"
	},
	"questions": {
<<<<<<< HEAD
		"hasQuestion": "Kilo Code有一个问题:"
=======
		"hasQuestion": "Roo有一个问题"
>>>>>>> 17ae7e2d
	},
	"taskCompleted": "任务完成",
	"powershell": {
		"issues": "看起来您遇到了Windows PowerShell问题，请参阅此"
	},
	"autoApprove": {
		"tooltipManage": "管理自动批准设置",
		"tooltipStatus": "自动批准已启用：{{toggles}}",
		"title": "自动批准",
		"toggle": "切换自动批准",
		"all": "全部",
		"none": "无",
		"description": "无需请求权限即可执行这些操作。仅对您完全信任的操作启用此功能。",
		"selectOptionsFirst": "请至少选择以下一个选项以启用自动批准",
		"toggleAriaLabel": "切换自动批准",
		"disabledAriaLabel": "自动批准已禁用 - 请先选择选项",
		"triggerLabelOff": "自动批准已关闭",
		"triggerLabel_zero": "0 个自动批准",
		"triggerLabel_one": "1 个自动批准",
		"triggerLabel_other": "{{count}} 个自动批准",
		"triggerLabelAll": "YOLO"
	},
	"reasoning": {
		"thinking": "思考中",
		"seconds": "{{count}}秒"
	},
	"contextCondense": {
		"title": "上下文已压缩",
		"condensing": "正在压缩上下文...",
		"errorHeader": "上下文压缩失败",
		"tokens": "tokens"
	},
	"followUpSuggest": {
		"copyToInput": "复制到输入框（或按住Shift点击）",
		"autoSelectCountdown": "{{count}}秒后自动选择",
		"countdownDisplay": "{{count}}秒"
	},
	"announcement": {
		"title": "🎉 Roo Code {{version}} 已发布",
		"stealthModel": {
			"feature": "<bold>限时免费隐形模型</bold> - Code Supernova：一个支持图像输入的多功能代理编程模型，通过 Roo Code Cloud 提供。",
			"note": "(注意：提示词和补全内容会被模型创建者记录并用于改进模型)",
			"connectButton": "连接到 Roo Code Cloud",
			"selectModel": "在设置中从 Roo Code Cloud 提供商选择 <code>roo/code-supernova</code> 开始使用。",
			"goToSettingsButton": "前往设置"
		},
		"socialLinks": "在 <xLink>X</xLink>、<discordLink>Discord</discordLink> 或 <redditLink>r/RooCode</redditLink> 上关注我们 🚀"
	},
	"browser": {
<<<<<<< HEAD
		"rooWantsToUse": "Kilo Code想使用浏览器:",
=======
		"rooWantsToUse": "Roo想使用浏览器",
>>>>>>> 17ae7e2d
		"consoleLogs": "控制台日志",
		"noNewLogs": "(没有新日志)",
		"screenshot": "浏览器截图",
		"cursor": "光标",
		"navigation": {
			"step": "步骤 {{current}} / {{total}}",
			"previous": "上一步",
			"next": "下一步"
		},
		"sessionStarted": "浏览器会话已启动",
		"actions": {
			"title": "浏览器操作: ",
			"launch": "访问 {{url}}",
			"click": "点击 ({{coordinate}})",
			"type": "输入 \"{{text}}\"",
			"scrollDown": "向下滚动",
			"scrollUp": "向上滚动",
			"close": "关闭浏览器"
		}
	},
	"codeblock": {
		"tooltips": {
			"expand": "展开代码块",
			"collapse": "收起代码块",
			"copy_code": "复制代码"
		}
	},
	"systemPromptWarning": "警告：自定义系统提示词覆盖已激活。这可能严重破坏功能并导致不可预测的行为。",
	"profileViolationWarning": "当前配置文件与您的组织设置不兼容",
	"shellIntegration": {
		"title": "命令执行警告",
		"description": "您的命令正在没有 VSCode 终端 shell 集成的情况下执行。要隐藏此警告，您可以在 <settingsLink>Kilo Code 设置</settingsLink>的 <strong>Terminal</strong> 部分禁用 shell 集成，或使用下方链接排查 VSCode 终端集成问题。",
		"troubleshooting": "点击此处查看 shell 集成文档。"
	},
	"ask": {
		"autoApprovedRequestLimitReached": {
			"title": "已达自动批准请求限制",
			"description": "Kilo Code 已达到 {{count}} 次 API 请求的自动批准限制。您想重置计数并继续任务吗？",
			"button": "重置并继续"
		},
		"autoApprovedCostLimitReached": {
			"title": "已达到自动批准的费用限额",
			"description": "Kilo Code已经达到了${{count}}的自动批准成本限制。您想重置成本并继续任务吗？",
			"button": "重置并继续"
		}
	},
	"codebaseSearch": {
		"wantsToSearch": "Kilo Code 需要搜索代码库: <code>{{query}}</code>",
		"wantsToSearchWithPath": "Kilo Code 需要在 <code>{{path}}</code> 中搜索: <code>{{query}}</code>",
		"didSearch_one": "找到 1 个结果",
		"didSearch_other": "找到 {{count}} 个结果",
		"resultTooltip": "相似度评分: {{score}} (点击打开文件)"
	},
	"read-batch": {
		"approve": {
			"title": "全部批准"
		},
		"deny": {
			"title": "全部拒绝"
		}
	},
	"indexingStatus": {
		"ready": "索引就绪",
		"indexing": "索引中 {{percentage}}%",
		"indexed": "已索引",
		"error": "索引错误",
		"status": "索引状态"
	},
	"versionIndicator": {
		"ariaLabel": "版本 {{version}} - 点击查看发布说明"
	},
	"rooCloudCTA": {
		"title": "Roo Code Cloud 正在进化！",
		"description": "在云端运行远程代理，随时随地访问任务，与他人协作等更多功能。",
		"joinWaitlist": "注册获取最新更新。"
	},
	"command": {
		"triggerDescription": "触发 {{name}} 命令"
	},
	"editMessage": {
		"placeholder": "编辑消息..."
	},
	"slashCommands": {
		"tooltip": "管理斜杠命令",
		"title": "斜杠命令",
		"description": "使用内置斜杠命令或创建自定义命令，快速访问常用提示词和工作流程。<DocsLink>文档</DocsLink>",
		"manageCommands": "在设置中管理斜杠命令",
		"builtInCommands": "内置命令",
		"globalCommands": "全局命令",
		"workspaceCommands": "工作区命令",
		"globalCommand": "全局命令",
		"editCommand": "编辑命令",
		"deleteCommand": "删除命令",
		"newGlobalCommandPlaceholder": "新建全局命令...",
		"newWorkspaceCommandPlaceholder": "新建工作区命令...",
		"deleteDialog": {
			"title": "删除命令",
			"description": "确定要删除命令 \"{{name}}\" 吗？此操作无法撤销。",
			"cancel": "取消",
			"confirm": "删除"
		}
	},
	"contextMenu": {
		"noResults": "无结果",
		"problems": "问题",
		"terminal": "终端",
		"url": "粘贴URL以获取内容"
	},
	"queuedMessages": {
		"title": "队列消息",
		"clickToEdit": "点击编辑消息"
	},
	"slashCommand": {
		"wantsToRun": "Roo 想要运行斜杠命令",
		"didRun": "Roo 运行了斜杠命令"
	}
}<|MERGE_RESOLUTION|>--- conflicted
+++ resolved
@@ -170,35 +170,6 @@
 		"wantsToFetch": "Kilo Code 想要获取详细指示以协助当前任务"
 	},
 	"fileOperations": {
-<<<<<<< HEAD
-		"wantsToRead": "需要读取文件:",
-		"wantsToReadOutsideWorkspace": "请求访问外部文件:",
-		"didRead": "已读取文件:",
-		"wantsToEdit": "需要编辑文件:",
-		"wantsToEditOutsideWorkspace": "需要编辑外部文件:",
-		"wantsToEditProtected": "需要编辑受保护的配置文件:",
-		"wantsToCreate": "需要新建文件:",
-		"wantsToSearchReplace": "需要在此文件中搜索和替换:",
-		"didSearchReplace": "已完成搜索和替换:",
-		"wantsToInsert": "需要在此文件中插入内容:",
-		"wantsToInsertWithLineNumber": "需要在第 {{lineNumber}} 行插入内容:",
-		"wantsToInsertAtEnd": "需要在文件末尾添加内容:",
-		"wantsToReadAndXMore": "Kilo Code 想读取此文件以及另外 {{count}} 个文件：",
-		"wantsToReadMultiple": "Kilo Code 想要读取多个文件：",
-		"wantsToApplyBatchChanges": "Kilo Code 想要对多个文件应用更改：",
-		"wantsToGenerateImage": "需要生成图片:",
-		"wantsToGenerateImageOutsideWorkspace": "需要在工作区外生成图片:",
-		"wantsToGenerateImageProtected": "需要在受保护位置生成图片:",
-		"didGenerateImage": "已生成图片:"
-	},
-	"directoryOperations": {
-		"wantsToViewTopLevel": "需要查看目录文件列表:",
-		"didViewTopLevel": "已查看目录文件列表:",
-		"wantsToViewRecursive": "需要查看目录所有文件:",
-		"didViewRecursive": "已查看目录所有文件:",
-		"wantsToViewDefinitions": "Kilo Code想查看此目录中使用的源代码定义名称:",
-		"didViewDefinitions": "Kilo Code已查看此目录中使用的源代码定义名称:",
-=======
 		"wantsToRead": "需要读取文件",
 		"wantsToReadOutsideWorkspace": "请求访问外部文件",
 		"didRead": "已读取文件",
@@ -211,9 +182,9 @@
 		"wantsToInsert": "需要在此文件中插入内容",
 		"wantsToInsertWithLineNumber": "需要在第 {{lineNumber}} 行插入内容",
 		"wantsToInsertAtEnd": "需要在文件末尾添加内容",
-		"wantsToReadAndXMore": "Roo 想读取此文件以及另外 {{count}} 个文件",
-		"wantsToReadMultiple": "Roo 想要读取多个文件",
-		"wantsToApplyBatchChanges": "Roo 想要对多个文件应用更改",
+		"wantsToReadAndXMore": "Kilo Code 想读取此文件以及另外 {{count}} 个文件",
+		"wantsToReadMultiple": "Kilo Code 想要读取多个文件",
+		"wantsToApplyBatchChanges": "Kilo Code 想要对多个文件应用更改",
 		"wantsToGenerateImage": "需要生成图片",
 		"wantsToGenerateImageOutsideWorkspace": "需要在工作区外生成图片",
 		"wantsToGenerateImageProtected": "需要在受保护位置生成图片",
@@ -224,28 +195,18 @@
 		"didViewTopLevel": "已查看目录文件列表",
 		"wantsToViewRecursive": "需要查看目录所有文件",
 		"didViewRecursive": "已查看目录所有文件",
-		"wantsToViewDefinitions": "Roo想查看此目录中使用的源代码定义名称",
-		"didViewDefinitions": "Roo已查看此目录中使用的源代码定义名称",
->>>>>>> 17ae7e2d
+		"wantsToViewDefinitions": "Kilo Code想查看此目录中使用的源代码定义名称",
+		"didViewDefinitions": "Kilo Code已查看此目录中使用的源代码定义名称",
 		"wantsToSearch": "需要搜索内容: {{regex}}",
 		"didSearch": "已完成内容搜索: {{regex}}",
 		"wantsToSearchOutsideWorkspace": "需要搜索内容（工作区外）: {{regex}}",
 		"didSearchOutsideWorkspace": "已完成内容搜索（工作区外）: {{regex}}",
-<<<<<<< HEAD
-		"wantsToViewTopLevelOutsideWorkspace": "需要查看目录文件列表（工作区外）:",
-		"didViewTopLevelOutsideWorkspace": "已查看目录文件列表（工作区外）:",
-		"wantsToViewRecursiveOutsideWorkspace": "需要查看目录所有文件（工作区外）:",
-		"didViewRecursiveOutsideWorkspace": "已查看目录所有文件（工作区外）:",
-		"wantsToViewDefinitionsOutsideWorkspace": "Kilo Code想查看此目录中使用的源代码定义名称（工作区外）:",
-		"didViewDefinitionsOutsideWorkspace": "Kilo Code已查看此目录中使用的源代码定义名称（工作区外）:"
-=======
 		"wantsToViewTopLevelOutsideWorkspace": "需要查看目录文件列表（工作区外）",
 		"didViewTopLevelOutsideWorkspace": "已查看目录文件列表（工作区外）",
 		"wantsToViewRecursiveOutsideWorkspace": "需要查看目录所有文件（工作区外）",
 		"didViewRecursiveOutsideWorkspace": "已查看目录所有文件（工作区外）",
-		"wantsToViewDefinitionsOutsideWorkspace": "Roo想查看此目录中使用的源代码定义名称（工作区外）",
-		"didViewDefinitionsOutsideWorkspace": "Roo已查看此目录中使用的源代码定义名称（工作区外）"
->>>>>>> 17ae7e2d
+		"wantsToViewDefinitionsOutsideWorkspace": "Kilo Code想查看此目录中使用的源代码定义名称（工作区外）",
+		"didViewDefinitionsOutsideWorkspace": "Kilo Code已查看此目录中使用的源代码定义名称（工作区外）"
 	},
 	"commandOutput": "命令输出",
 	"commandExecution": {
@@ -268,19 +229,14 @@
 	"response": "响应",
 	"arguments": "参数",
 	"text": {
-		"rooSaid": "Roo 说"
+		"rooSaid": "Kilo 说"
 	},
 	"feedback": {
 		"youSaid": "你说"
 	},
 	"mcp": {
-<<<<<<< HEAD
-		"wantsToUseTool": "Kilo Code想在{{serverName}} MCP上使用工具:",
-		"wantsToAccessResource": "Kilo Code想访问{{serverName}} MCP服务上的资源:"
-=======
-		"wantsToUseTool": "Roo想在{{serverName}} MCP上使用工具",
-		"wantsToAccessResource": "Roo想访问{{serverName}} MCP服务上的资源"
->>>>>>> 17ae7e2d
+		"wantsToUseTool": "Kilo Code想在{{serverName}} MCP上使用工具",
+		"wantsToAccessResource": "Kilo Code想访问{{serverName}} MCP服务上的资源"
 	},
 	"modes": {
 		"wantsToSwitch": "即将切换至{{mode}}模式",
@@ -289,13 +245,8 @@
 		"didSwitchWithReason": "已切换至{{mode}}模式（原因：{{reason}}）"
 	},
 	"subtasks": {
-<<<<<<< HEAD
-		"wantsToCreate": "Kilo Code想在<code>{{mode}}</code>模式下创建新子任务:",
+		"wantsToCreate": "Kilo Code想在<code>{{mode}}</code>模式下创建新子任务",
 		"wantsToFinish": "Kilo Code想完成此子任务",
-=======
-		"wantsToCreate": "Roo想在<code>{{mode}}</code>模式下创建新子任务",
-		"wantsToFinish": "Roo想完成此子任务",
->>>>>>> 17ae7e2d
 		"newTaskContent": "子任务说明",
 		"completionContent": "子任务已完成",
 		"resultContent": "子任务结果",
@@ -303,11 +254,7 @@
 		"completionInstructions": "子任务已完成！您可以查看结果并提出修改或下一步建议。如果一切正常，请确认以将结果返回给主任务。"
 	},
 	"questions": {
-<<<<<<< HEAD
-		"hasQuestion": "Kilo Code有一个问题:"
-=======
-		"hasQuestion": "Roo有一个问题"
->>>>>>> 17ae7e2d
+		"hasQuestion": "Kilo Code有一个问题"
 	},
 	"taskCompleted": "任务完成",
 	"powershell": {
@@ -357,11 +304,7 @@
 		"socialLinks": "在 <xLink>X</xLink>、<discordLink>Discord</discordLink> 或 <redditLink>r/RooCode</redditLink> 上关注我们 🚀"
 	},
 	"browser": {
-<<<<<<< HEAD
-		"rooWantsToUse": "Kilo Code想使用浏览器:",
-=======
-		"rooWantsToUse": "Roo想使用浏览器",
->>>>>>> 17ae7e2d
+		"rooWantsToUse": "Kilo Code想使用浏览器",
 		"consoleLogs": "控制台日志",
 		"noNewLogs": "(没有新日志)",
 		"screenshot": "浏览器截图",
@@ -475,7 +418,7 @@
 		"clickToEdit": "点击编辑消息"
 	},
 	"slashCommand": {
-		"wantsToRun": "Roo 想要运行斜杠命令",
-		"didRun": "Roo 运行了斜杠命令"
+		"wantsToRun": "Kilo Code 想要运行斜杠命令",
+		"didRun": "Kilo Code 运行了斜杠命令"
 	}
 }