--- conflicted
+++ resolved
@@ -1,9 +1,4 @@
 {
-<<<<<<< HEAD
-	"greeting": "嗨，我是 Kilo Code！",
-	"notice": "要開始使用，此擴展需要一個 API 提供者。",
-	"start": "我們開始吧！"
-=======
 	"greeting": "嗨，我是 Roo！",
 	"introduction": "由於最新的代理編碼能力突破，以及能夠讓我創建和編輯文件、探索複雜項目、使用瀏覽器和執行終端命令的工具（當然是在你的許可下），我可以完成各種任務。我甚至可以使用 MCP 創建新工具並擴展自己的能力。",
 	"notice": "要開始使用，此擴展需要一個 API 提供者。",
@@ -20,14 +15,5 @@
 	},
 	"startRouter": "通過路由器快速設置",
 	"startCustom": "使用你自己的 API 密鑰",
-	"telemetry": {
-		"title": "幫助改進 Roo Code",
-		"anonymousTelemetry": "發送匿名的錯誤和使用數據，以幫助我們修復錯誤並改進擴展功能。不會發送任何代碼、提示或個人信息。",
-		"changeSettings": "你隨時可以在<settingsLink>設置</settingsLink>底部更改此選項",
-		"settings": "設置",
-		"allow": "允許",
-		"deny": "拒絕"
-	},
 	"or": "或"
->>>>>>> d07af736
 }