--- conflicted
+++ resolved
@@ -29,24 +29,14 @@
 		"advanced": "Avanzate",
 		"experimental": "Funzionalità sperimentali",
 		"language": "Lingua",
-<<<<<<< HEAD
 		"about": "Informazioni su Kilo Code",
-		"mcp": "Server MCP"
-=======
-		"about": "Informazioni su Roo Code",
 		"interface": "Interfaccia"
->>>>>>> 58ac098a
 	},
 	"autoApprove": {
 		"description": "Permetti a Kilo Code di eseguire automaticamente operazioni senza richiedere approvazione. Abilita queste impostazioni solo se ti fidi completamente dell'IA e comprendi i rischi di sicurezza associati.",
 		"readOnly": {
-<<<<<<< HEAD
-			"label": "Approva sempre operazioni di sola lettura",
+			"label": "Leggi",
 			"description": "Quando abilitato, Kilo Code visualizzerà automaticamente i contenuti della directory e leggerà i file senza richiedere di cliccare sul pulsante Approva.",
-=======
-			"label": "Leggi",
-			"description": "Quando abilitato, Roo visualizzerà automaticamente i contenuti della directory e leggerà i file senza richiedere di cliccare sul pulsante Approva.",
->>>>>>> 58ac098a
 			"outsideWorkspace": {
 				"label": "Includi file al di fuori dell'area di lavoro",
 				"description": "Permetti a Kilo Code di leggere file al di fuori dell'area di lavoro attuale senza richiedere approvazione."
