--- conflicted
+++ resolved
@@ -607,11 +607,7 @@
 		},
 		"todoList": {
 			"label": "Abilita strumento lista di cose da fare",
-<<<<<<< HEAD
-			"description": "Quando abilitato, Kilo Code può creare e gestire liste di cose da fare per tracciare il progresso delle attività. Questo aiuta a organizzare attività complesse in passaggi gestibili."
-=======
 			"description": "Quando abilitato, Roo può creare e gestire liste di cose da fare per tracciare il progresso delle attività. Questo aiuta a organizzare attività complesse in passaggi gestibili."
->>>>>>> 06b590fc
 		}
 	},
 	"experimental": {
