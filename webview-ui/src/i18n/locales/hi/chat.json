--- conflicted
+++ resolved
@@ -85,14 +85,10 @@
 	"edit": "संपादित करें...",
 	"forNextMode": "अगले मोड के लिए",
 	"error": "त्रुटि",
-<<<<<<< HEAD
-	"troubleMessage": "Kilo Code को समस्या हो रही है...",
-=======
 	"diffError": {
 		"title": "संपादन असफल"
 	},
-	"troubleMessage": "Roo को समस्या हो रही है...",
->>>>>>> 58ac098a
+	"troubleMessage": "Kilo Code को समस्या हो रही है...",
 	"apiRequest": {
 		"title": "API अनुरोध",
 		"failed": "API अनुरोध विफल हुआ",
