{
	"common": {
		"save": "सहेजें",
		"done": "पूर्ण",
		"cancel": "रद्द करें",
		"reset": "रीसेट करें",
		"select": "चुनें",
		"add": "हेडर जोड़ें",
		"remove": "हटाएं"
	},
	"header": {
		"title": "सेटिंग्स",
		"saveButtonTooltip": "परिवर्तन सहेजें",
		"nothingChangedTooltip": "कुछ भी नहीं बदला",
		"doneButtonTooltip": "असहेजे परिवर्तनों को छोड़ें और सेटिंग्स पैनल बंद करें"
	},
	"unsavedChangesDialog": {
		"title": "असहेजे परिवर्तन",
		"description": "क्या आप परिवर्तनों को छोड़कर जारी रखना चाहते हैं?",
		"cancelButton": "रद्द करें",
		"discardButton": "परिवर्तन छोड़ें"
	},
	"sections": {
		"providers": "प्रदाता",
		"autoApprove": "अनुमोदन",
		"browser": "ब्राउज़र",
		"checkpoints": "चेकपॉइंट",
		"notifications": "सूचनाएँ",
		"contextManagement": "संदर्भ",
		"terminal": "टर्मिनल",
		"prompts": "प्रॉम्प्ट्स",
		"experimental": "प्रायोगिक",
		"language": "भाषा",
		"about": "परिचय",
		"display": "प्रदर्शित करें"
	},
	"prompts": {
		"description": "प्रॉम्प्ट्स को बेहतर बनाना, कोड की व्याख्या करना और समस्याओं को ठीक करना जैसी त्वरित कार्रवाइयों के लिए उपयोग किए जाने वाले सहायक प्रॉम्प्ट्स को कॉन्फ़िगर करें। ये प्रॉम्प्ट्स Kilo Code को सामान्य विकास कार्यों के लिए बेहतर सहायता प्रदान करने में मदद करते हैं।"
	},
	"codeIndex": {
		"title": "कोडबेस इंडेक्सिंग",
		"enableLabel": "कोडबेस इंडेक्सिंग सक्षम करें",
		"enableDescription": "<0>कोडबेस इंडेक्सिंग</0> एक प्रयोगात्मक सुविधा है जो AI एम्बेडिंग का उपयोग करके आपके प्रोजेक्ट का सिमेंटिक सर्च इंडेक्स बनाती है। यह Kilo Code को केवल कीवर्ड के बजाय अर्थ के आधार पर संबंधित कोड खोजकर बड़े कोडबेस को बेहतर तरीके से समझने और नेविगेट करने में सक्षम बनाता है।",
		"providerLabel": "एम्बेडिंग प्रदाता",
		"selectProviderPlaceholder": "प्रदाता चुनें",
		"openaiProvider": "OpenAI",
		"ollamaProvider": "Ollama",
		"openaiCompatibleProvider": "OpenAI संगत",
		"openaiCompatibleBaseUrlLabel": "आधार URL:",
		"openaiCompatibleApiKeyLabel": "API कुंजी:",
		"openaiCompatibleModelDimensionLabel": "एम्बेडिंग आयाम:",
		"openaiCompatibleModelDimensionPlaceholder": "उदा., 1536",
		"openaiCompatibleModelDimensionDescription": "आपके मॉडल के लिए एम्बेडिंग आयाम (आउटपुट साइज)। इस मान के लिए अपने प्रदाता के दस्तावेज़ीकरण की जांच करें। सामान्य मान: 384, 768, 1536, 3072।",
		"openaiKeyLabel": "OpenAI कुंजी:",
		"modelLabel": "मॉडल",
		"selectModelPlaceholder": "मॉडल चुनें",
		"ollamaUrlLabel": "Ollama URL:",
		"qdrantUrlLabel": "Qdrant URL",
		"qdrantKeyLabel": "Qdrant कुंजी:",
		"startIndexingButton": "इंडेक्सिंग शुरू करें",
		"clearIndexDataButton": "इंडेक्स डेटा साफ़ करें",
		"unsavedSettingsMessage": "इंडेक्सिंग प्रक्रिया शुरू करने से पहले कृपया अपनी सेटिंग्स सहेजें।",
		"clearDataDialog": {
			"title": "क्या आप सुनिश्चित हैं?",
			"description": "यह क्रिया पूर्ववत नहीं की जा सकती। यह आपके कोडबेस इंडेक्स डेटा को स्थायी रूप से हटा देगी।",
			"cancelButton": "रद्द करें",
			"confirmButton": "डेटा साफ़ करें"
		}
	},
	"autoApprove": {
		"description": "Kilo Code को अनुमोदन की आवश्यकता के बिना स्वचालित रूप से ऑपरेशन करने की अनुमति दें। इन सेटिंग्स को केवल तभी सक्षम करें जब आप AI पर पूरी तरह से भरोसा करते हों और संबंधित सुरक्षा जोखिमों को समझते हों।",
		"readOnly": {
			"label": "पढ़ें",
			"description": "जब सक्षम होता है, तो Kilo Code आपके अनुमोदित बटन पर क्लिक किए बिना स्वचालित रूप से निर्देशिका सामग्री देखेगा और फाइलें पढ़ेगा।",
			"outsideWorkspace": {
				"label": "वर्कस्पेस के बाहर की फाइलें शामिल करें",
				"description": "Kilo Code को अनुमोदन की आवश्यकता के बिना वर्तमान वर्कस्पेस के बाहर की फाइलें पढ़ने की अनुमति दें।"
			}
		},
		"write": {
			"label": "लिखें",
			"description": "अनुमोदन की आवश्यकता के बिना स्वचालित रूप से फाइलें बनाएँ और संपादित करें",
			"delayLabel": "लिखने के बाद विलंब ताकि डायग्नोस्टिक संभावित समस्याओं का पता लगा सकें",
			"outsideWorkspace": {
				"label": "वर्कस्पेस के बाहर की फाइलें शामिल करें",
				"description": "Kilo Code को अनुमोदन की आवश्यकता के बिना वर्तमान वर्कस्पेस के बाहर फाइलें बनाने और संपादित करने की अनुमति दें।"
			},
			"protected": {
				"label": "संरक्षित फाइलें शामिल करें",
				"description": "Kilo Code को अनुमोदन की आवश्यकता के बिना संरक्षित फाइलें (.kilocodeignore और .kilocode/ कॉन्फ़िगरेशन फाइलें जैसी) बनाने और संपादित करने की अनुमति दें।"
			}
		},
		"browser": {
			"label": "ब्राउज़र",
			"description": "अनुमोदन की आवश्यकता के बिना स्वचालित रूप से ब्राउज़र क्रियाएँ करें — नोट: केवल तभी लागू होता है जब मॉडल कंप्यूटर उपयोग का समर्थन करता है"
		},
		"retry": {
			"label": "पुनः प्रयास",
			"description": "जब सर्वर त्रुटि प्रतिक्रिया देता है तो स्वचालित रूप से विफल API अनुरोधों को पुनः प्रयास करें",
			"delayLabel": "अनुरोध को पुनः प्रयास करने से पहले विलंब"
		},
		"mcp": {
			"label": "MCP",
			"description": "MCP सर्वर व्यू में व्यक्तिगत MCP टूल्स के स्वतः अनुमोदन को सक्षम करें (इस सेटिंग और टूल के \"हमेशा अनुमति दें\" चेकबॉक्स दोनों की आवश्यकता है)"
		},
		"modeSwitch": {
			"label": "मोड",
			"description": "अनुमोदन की आवश्यकता के बिना स्वचालित रूप से विभिन्न मोड के बीच स्विच करें"
		},
		"subtasks": {
			"label": "उप-कार्य",
			"description": "अनुमोदन की आवश्यकता के बिना उप-कार्यों के निर्माण और पूर्णता की अनुमति दें"
		},
		"execute": {
			"label": "निष्पादित करें",
			"description": "अनुमोदन की आवश्यकता के बिना स्वचालित रूप से अनुमत टर्मिनल कमांड निष्पादित करें",
			"allowedCommands": "अनुमत स्वतः-निष्पादन कमांड",
			"allowedCommandsDescription": "कमांड प्रीफिक्स जो स्वचालित रूप से निष्पादित किए जा सकते हैं जब \"निष्पादन ऑपरेशन हमेशा अनुमोदित करें\" सक्षम है। सभी कमांड की अनुमति देने के लिए * जोड़ें (सावधानी से उपयोग करें)।",
			"commandPlaceholder": "कमांड प्रीफिक्स दर्ज करें (उदा. 'git ')",
			"addButton": "जोड़ें"
		},
		"showMenu": {
			"label": "चैट व्यू में स्वतः अनुमोदन मेनू दिखाएँ",
			"description": "जब सक्षम होता है, तो स्वतः अनुमोदन मेनू चैट व्यू के निचले भाग में दिखाई देगा, जिससे स्वतः अनुमोदन सेटिंग्स तक त्वरित पहुंच मिलेगी"
		},
		"apiRequestLimit": {
			"title": "अधिकतम अनुरोध",
			"description": "कार्य जारी रखने के लिए अनुमति मांगने से पहले स्वचालित रूप से इतने API अनुरोध करें।",
			"unlimited": "असीमित"
		}
	},
	"providers": {
		"providerDocumentation": "{{provider}} दस्तावेज़ीकरण",
		"configProfile": "कॉन्फिगरेशन प्रोफाइल",
		"description": "विभिन्न API कॉन्फ़िगरेशन सहेजें ताकि प्रदाताओं और सेटिंग्स के बीच त्वरित रूप से स्विच कर सकें।",
		"apiProvider": "API प्रदाता",
		"model": "मॉडल",
		"nameEmpty": "नाम खाली नहीं हो सकता",
		"nameExists": "इस नाम वाला प्रोफ़ाइल पहले से मौजूद है",
		"deleteProfile": "प्रोफ़ाइल हटाएं",
		"invalidArnFormat": "अमान्य ARN प्रारूप। कृपया ऊपर दिए गए उदाहरण देखें।",
		"enterNewName": "नया नाम दर्ज करें",
		"addProfile": "प्रोफ़ाइल जोड़ें",
		"renameProfile": "प्रोफ़ाइल का नाम बदलें",
		"newProfile": "नया कॉन्फ़िगरेशन प्रोफ़ाइल",
		"enterProfileName": "प्रोफ़ाइल नाम दर्ज करें",
		"createProfile": "प्रोफ़ाइल बनाएं",
		"cannotDeleteOnlyProfile": "केवल एकमात्र प्रोफ़ाइल को हटाया नहीं जा सकता",
		"searchPlaceholder": "प्रोफ़ाइल खोजें",
		"noMatchFound": "कोई मिलान प्रोफ़ाइल नहीं मिला",
		"vscodeLmDescription": "VS कोड भाषा मॉडल API आपको अन्य VS कोड एक्सटेंशन (जैसे GitHub Copilot) द्वारा प्रदान किए गए मॉडल चलाने की अनुमति देता है। शुरू करने का सबसे आसान तरीका VS कोड मार्केटप्लेस से Copilot और Copilot चैट एक्सटेंशन इंस्टॉल करना है।",
		"awsCustomArnUse": "आप जिस मॉडल का उपयोग करना चाहते हैं, उसके लिए एक वैध AWS बेडरॉक ARN दर्ज करें। प्रारूप उदाहरण:",
		"awsCustomArnDesc": "सुनिश्चित करें कि ARN में क्षेत्र ऊपर चयनित AWS क्षेत्र से मेल खाता है।",
		"openRouterApiKey": "OpenRouter API कुंजी",
		"getOpenRouterApiKey": "OpenRouter API कुंजी प्राप्त करें",
		"apiKeyStorageNotice": "API कुंजियाँ VSCode के सुरक्षित स्टोरेज में सुरक्षित रूप से संग्रहीत हैं",
		"cerebras": {
			"apiKey": "Cerebras API कुंजी",
			"getApiKey": "Cerebras API कुंजी प्राप्त करें"
		},
		"glamaApiKey": "Glama API कुंजी",
		"getGlamaApiKey": "Glama API कुंजी प्राप्त करें",
		"useCustomBaseUrl": "कस्टम बेस URL का उपयोग करें",
		"useReasoning": "तर्क सक्षम करें",
		"useHostHeader": "कस्टम होस्ट हेडर का उपयोग करें",
		"useLegacyFormat": "पुराने OpenAI API प्रारूप का उपयोग करें",
		"customHeaders": "कस्टम हेडर्स",
		"headerName": "हेडर नाम",
		"headerValue": "हेडर मूल्य",
		"noCustomHeaders": "कोई कस्टम हेडर परिभाषित नहीं है। एक जोड़ने के लिए + बटन पर क्लिक करें।",
		"requestyApiKey": "Requesty API कुंजी",
		"refreshModels": {
			"label": "मॉडल रिफ्रेश करें",
			"hint": "नवीनतम मॉडल देखने के लिए कृपया सेटिंग्स को फिर से खोलें।",
			"loading": "मॉडल सूची अपडेट हो रही है...",
			"success": "मॉडल सूची सफलतापूर्वक अपडेट की गई!",
			"error": "मॉडल सूची अपडेट करने में विफल। कृपया पुनः प्रयास करें।"
		},
		"getRequestyApiKey": "Requesty API कुंजी प्राप्त करें",
		"openRouterTransformsText": "संदर्भ आकार के लिए प्रॉम्प्ट और संदेश श्रृंखलाओं को संपीड़ित करें (<a>OpenRouter ट्रांसफॉर्म</a>)",
		"anthropicApiKey": "Anthropic API कुंजी",
		"getAnthropicApiKey": "Anthropic API कुंजी प्राप्त करें",
		"anthropicUseAuthToken": "X-Api-Key के बजाय Anthropic API कुंजी को Authorization हेडर के रूप में पास करें",
		"chutesApiKey": "Chutes API कुंजी",
		"getChutesApiKey": "Chutes API कुंजी प्राप्त करें",
		"deepSeekApiKey": "DeepSeek API कुंजी",
		"getDeepSeekApiKey": "DeepSeek API कुंजी प्राप्त करें",
		"geminiApiKey": "Gemini API कुंजी",
		"getGroqApiKey": "Groq API कुंजी प्राप्त करें",
		"groqApiKey": "Groq API कुंजी",
		"getGeminiApiKey": "Gemini API कुंजी प्राप्त करें",
		"openAiApiKey": "OpenAI API कुंजी",
		"apiKey": "API कुंजी",
		"openAiBaseUrl": "बेस URL",
		"getOpenAiApiKey": "OpenAI API कुंजी प्राप्त करें",
		"mistralApiKey": "Mistral API कुंजी",
		"getMistralApiKey": "Mistral / Codestral API कुंजी प्राप्त करें",
		"codestralBaseUrl": "Codestral बेस URL (वैकल्पिक)",
		"codestralBaseUrlDesc": "Codestral मॉडल के लिए वैकल्पिक URL सेट करें।",
		"xaiApiKey": "xAI API कुंजी",
		"getXaiApiKey": "xAI API कुंजी प्राप्त करें",
		"litellmApiKey": "LiteLLM API कुंजी",
		"litellmBaseUrl": "LiteLLM आधार URL",
		"awsCredentials": "AWS क्रेडेंशियल्स",
		"awsProfile": "AWS प्रोफाइल",
		"awsProfileName": "AWS प्रोफाइल नाम",
		"awsAccessKey": "AWS एक्सेस कुंजी",
		"awsSecretKey": "AWS सीक्रेट कुंजी",
		"awsSessionToken": "AWS सत्र टोकन",
		"awsRegion": "AWS क्षेत्र",
		"awsCrossRegion": "क्रॉस-क्षेत्र अनुमान का उपयोग करें",
		"awsBedrockVpc": {
			"useCustomVpcEndpoint": "कस्टम VPC एंडपॉइंट का उपयोग करें",
			"vpcEndpointUrlPlaceholder": "VPC एंडपॉइंट URL दर्ज करें (वैकल्पिक)",
			"examples": "उदाहरण:"
		},
		"enablePromptCaching": "प्रॉम्प्ट कैशिंग सक्षम करें",
		"enablePromptCachingTitle": "समर्थित मॉडल के लिए प्रदर्शन में सुधार और लागत को कम करने के लिए प्रॉम्प्ट कैशिंग सक्षम करें।",
		"cacheUsageNote": "नोट: यदि आप कैश उपयोग नहीं देखते हैं, तो एक अलग मॉडल चुनने का प्रयास करें और फिर अपने वांछित मॉडल को पुनः चुनें।",
		"vscodeLmModel": "भाषा मॉडल",
		"vscodeLmWarning": "नोट: यह एक बहुत ही प्रायोगिक एकीकरण है और प्रदाता समर्थन भिन्न होगा। यदि आपको किसी मॉडल के समर्थित न होने की त्रुटि मिलती है, तो यह प्रदाता की ओर से एक समस्या है।",
		"googleCloudSetup": {
			"title": "Google Cloud Vertex AI का उपयोग करने के लिए, आपको आवश्यकता है:",
			"step1": "1. Google Cloud खाता बनाएं, Vertex AI API सक्षम करें और वांछित Claude मॉडल सक्षम करें।",
			"step2": "2. Google Cloud CLI इंस्टॉल करें और एप्लिकेशन डिफ़ॉल्ट क्रेडेंशियल्स कॉन्फ़िगर करें।",
			"step3": "3. या क्रेडेंशियल्स के साथ एक सर्विस अकाउंट बनाएं।"
		},
		"googleCloudCredentials": "Google Cloud क्रेडेंशियल्स",
		"googleCloudKeyFile": "Google Cloud कुंजी फ़ाइल पथ",
		"googleCloudProjectId": "Google Cloud प्रोजेक्ट ID",
		"googleCloudRegion": "Google Cloud क्षेत्र",
		"lmStudio": {
			"baseUrl": "बेस URL (वैकल्पिक)",
			"modelId": "मॉडल ID",
			"speculativeDecoding": "स्पेक्युलेटिव डिकोडिंग सक्षम करें",
			"draftModelId": "ड्राफ्ट मॉडल ID",
			"draftModelDesc": "स्पेक्युलेटिव डिकोडिंग के सही काम करने के लिए ड्राफ्ट मॉडल को समान मॉडल परिवार से होना चाहिए।",
			"selectDraftModel": "ड्राफ्ट मॉडल चुनें",
			"noModelsFound": "कोई ड्राफ्ट मॉडल नहीं मिला। कृपया सुनिश्चित करें कि LM Studio सर्वर मोड सक्षम के साथ चल रहा है।",
			"description": "LM Studio आपको अपने कंप्यूटर पर स्थानीय रूप से मॉडल चलाने की अनुमति देता है। आरंभ करने के निर्देशों के लिए, उनकी <a>क्विकस्टार्ट गाइड</a> देखें। आपको इस एक्सटेंशन के साथ उपयोग करने के लिए LM Studio की <b>स्थानीय सर्वर</b> सुविधा भी शुरू करनी होगी। <span>नोट:</span> Kilo Code जटिल प्रॉम्प्ट्स का उपयोग करता है और Claude मॉडल के साथ सबसे अच्छा काम करता है। कम क्षमता वाले मॉडल अपेक्षित रूप से काम नहीं कर सकते हैं।"
		},
		"ollama": {
			"baseUrl": "बेस URL (वैकल्पिक)",
			"modelId": "मॉडल ID",
			"description": "Ollama आपको अपने कंप्यूटर पर स्थानीय रूप से मॉडल चलाने की अनुमति देता है। आरंभ करने के निर्देशों के लिए, उनकी क्विकस्टार्ट गाइड देखें।",
			"warning": "नोट: Kilo Code जटिल प्रॉम्प्ट्स का उपयोग करता है और Claude मॉडल के साथ सबसे अच्छा काम करता है। कम क्षमता वाले मॉडल अपेक्षित रूप से काम नहीं कर सकते हैं।"
		},
		"unboundApiKey": "Unbound API कुंजी",
		"getUnboundApiKey": "Unbound API कुंजी प्राप्त करें",
		"unboundRefreshModelsSuccess": "मॉडल सूची अपडेट हो गई है! अब आप नवीनतम मॉडलों में से चुन सकते हैं।",
		"unboundInvalidApiKey": "अमान्य API कुंजी। कृपया अपनी API कुंजी की जांच करें और पुनः प्रयास करें।",
		"humanRelay": {
			"description": "कोई API कुंजी आवश्यक नहीं है, लेकिन उपयोगकर्ता को वेब चैट AI में जानकारी कॉपी और पेस्ट करने में मदद करनी होगी।",
			"instructions": "उपयोग के दौरान, एक डायलॉग बॉक्स पॉप अप होगा और वर्तमान संदेश स्वचालित रूप से क्लिपबोर्ड पर कॉपी हो जाएगा। आपको इन्हें AI के वेब संस्करणों (जैसे ChatGPT या Claude) में पेस्ट करना होगा, फिर AI की प्रतिक्रिया को डायलॉग बॉक्स में वापस कॉपी करें और पुष्टि बटन पर क्लिक करें।"
		},
		"openRouter": {
			"providerRouting": {
				"title": "OpenRouter प्रदाता रूटिंग",
				"description": "OpenRouter आपके मॉडल के लिए सर्वोत्तम उपलब्ध प्रदाताओं को अनुरोध भेजता है। डिफ़ॉल्ट रूप से, अपटाइम को अधिकतम करने के लिए अनुरोधों को शीर्ष प्रदाताओं के बीच संतुलित किया जाता है। हालांकि, आप इस मॉडल के लिए उपयोग करने के लिए एक विशिष्ट प्रदाता चुन सकते हैं।",
				"learnMore": "प्रदाता रूटिंग के बारे में अधिक जानें"
			}
		},
		"customModel": {
			"capabilities": "अपने कस्टम OpenAI-संगत मॉडल के लिए क्षमताओं और मूल्य निर्धारण को कॉन्फ़िगर करें। मॉडल क्षमताओं को निर्दिष्ट करते समय सावधान रहें, क्योंकि वे Kilo Code के प्रदर्शन को प्रभावित कर सकती हैं।",
			"maxTokens": {
				"label": "अधिकतम आउटपुट टोकन",
				"description": "मॉडल एक प्रतिक्रिया में अधिकतम कितने टोकन जनरेट कर सकता है। (सर्वर को अधिकतम टोकन सेट करने की अनुमति देने के लिए -1 निर्दिष्ट करें।)"
			},
			"contextWindow": {
				"label": "संदर्भ विंडो आकार",
				"description": "कुल टोकन (इनपुट + आउटपुट) जो मॉडल प्रोसेस कर सकता है।"
			},
			"imageSupport": {
				"label": "छवि समर्थन",
				"description": "क्या यह मॉडल छवियों को प्रोसेस और समझने में सक्षम है?"
			},
			"computerUse": {
				"label": "कंप्यूटर उपयोग",
				"description": "क्या यह मॉडल ब्राउज़र के साथ इंटरैक्ट करने में सक्षम है? (उदा. Claude 3.7 Sonnet)।"
			},
			"promptCache": {
				"label": "प्रॉम्प्ट कैशिंग",
				"description": "क्या यह मॉडल प्रॉम्प्ट्स को कैश करने में सक्षम है?"
			},
			"pricing": {
				"input": {
					"label": "इनपुट मूल्य",
					"description": "इनपुट/प्रॉम्प्ट में प्रति मिलियन टोकन की लागत। यह मॉडल को संदर्भ और निर्देश भेजने की लागत को प्रभावित करता है।"
				},
				"output": {
					"label": "आउटपुट मूल्य",
					"description": "मॉडल की प्रतिक्रिया में प्रति मिलियन टोकन की लागत। यह जनरेट की गई सामग्री और पूर्णताओं की लागत को प्रभावित करता है।"
				},
				"cacheReads": {
					"label": "कैश रीड्स मूल्य",
					"description": "कैश से पढ़ने के लिए प्रति मिलियन टोकन की लागत। यह वह मूल्य है जो कैश की गई प्रतिक्रिया प्राप्त करने पर लगाया जाता है।"
				},
				"cacheWrites": {
					"label": "कैश राइट्स मूल्य",
					"description": "कैश में लिखने के लिए प्रति मिलियन टोकन की लागत। यह वह मूल्य है जो पहली बार प्रॉम्प्ट को कैश करने पर लगाया जाता है।"
				}
			},
			"resetDefaults": "डिफ़ॉल्ट पर रीसेट करें"
		},
		"rateLimitSeconds": {
			"label": "दर सीमा",
			"description": "API अनुरोधों के बीच न्यूनतम समय।"
		},
		"reasoningEffort": {
			"label": "मॉडल तर्क प्रयास",
			"high": "उच्च",
			"medium": "मध्यम",
			"low": "निम्न"
		},
		"setReasoningLevel": "तर्क प्रयास सक्षम करें"
	},
	"browser": {
		"enable": {
			"label": "ब्राउज़र टूल सक्षम करें",
			"description": "जब सक्षम होता है, तो Kilo Code कंप्यूटर उपयोग का समर्थन करने वाले मॉडल का उपयोग करते समय वेबसाइटों के साथ बातचीत करने के लिए ब्राउज़र का उपयोग कर सकता है। <0>अधिक जानें</0>"
		},
		"viewport": {
			"label": "व्यूपोर्ट आकार",
			"description": "ब्राउज़र इंटरैक्शन के लिए व्यूपोर्ट आकार चुनें। यह वेबसाइटों के प्रदर्शन और उनके साथ बातचीत को प्रभावित करता है।",
			"options": {
				"largeDesktop": "बड़ा डेस्कटॉप (1280x800)",
				"smallDesktop": "छोटा डेस्कटॉप (900x600)",
				"tablet": "टैबलेट (768x1024)",
				"mobile": "मोबाइल (360x640)"
			}
		},
		"screenshotQuality": {
			"label": "स्क्रीनशॉट गुणवत्ता",
			"description": "ब्राउज़र स्क्रीनशॉट की WebP गुणवत्ता समायोजित करें। उच्च मान स्पष्ट स्क्रीनशॉट प्रदान करते हैं लेकिन token उपयोग बढ़ाते हैं।"
		},
		"remote": {
			"label": "दूरस्थ ब्राउज़र कनेक्शन का उपयोग करें",
			"description": "रिमोट डीबगिंग सक्षम के साथ चल रहे Chrome ब्राउज़र से कनेक्ट करें (--remote-debugging-port=9222)।",
			"urlPlaceholder": "कस्टम URL (उदा. http://localhost:9222)",
			"testButton": "कनेक्शन का परीक्षण करें",
			"testingButton": "परीक्षण हो रहा है...",
			"instructions": "DevTools प्रोटोकॉल होस्ट पता दर्ज करें या Chrome स्थानीय इंस्टेंस स्वतः खोजने के लिए खाली छोड़ दें। टेस्ट कनेक्शन बटन यदि प्रदान किया गया है तो कस्टम URL का प्रयास करेगा, या यदि फ़ील्ड खाली है तो स्वतः खोज करेगा।"
		}
	},
	"checkpoints": {
		"enable": {
			"label": "स्वचालित चेकपॉइंट सक्षम करें",
			"description": "जब सक्षम होता है, तो Kilo Code कार्य निष्पादन के दौरान स्वचालित रूप से चेकपॉइंट बनाएगा, जिससे परिवर्तनों की समीक्षा करना या पहले की स्थितियों पर वापस जाना आसान हो जाएगा। <0>अधिक जानें</0>"
		}
	},
	"notifications": {
		"sound": {
			"label": "ध्वनि प्रभाव सक्षम करें",
			"description": "जब सक्षम होता है, तो Kilo Code सूचनाओं और घटनाओं के लिए ध्वनि प्रभाव चलाएगा।",
			"volumeLabel": "वॉल्यूम"
		},
		"tts": {
			"label": "टेक्स्ट-टू-स्पीच सक्षम करें",
			"description": "जब सक्षम होता है, तो Kilo Code टेक्स्ट-टू-स्पीच का उपयोग करके अपनी प्रतिक्रियाओं को बोलकर पढ़ेगा।",
			"speedLabel": "गति"
		}
	},
	"contextManagement": {
		"description": "AI के संदर्भ विंडो में शामिल जानकारी को नियंत्रित करें, जो token उपयोग और प्रतिक्रिया गुणवत्ता को प्रभावित करता है",
		"autoCondenseContextPercent": {
			"label": "बुद्धिमान संदर्भ संघनन को ट्रिगर करने की सीमा",
			"description": "जब संदर्भ विंडो इस सीमा तक पहुंचती है, तो Kilo Code इसे स्वचालित रूप से संघनित कर देगा।"
		},
		"condensingApiConfiguration": {
			"label": "संदर्भ संघनन के लिए API कॉन्फ़िगरेशन",
			"description": "संदर्भ संघनन कार्यों के लिए किस API कॉन्फ़िगरेशन का उपयोग करना है, यह चुनें। वर्तमान सक्रिय कॉन्फ़िगरेशन का उपयोग करने के लिए अचयनित छोड़ें।",
			"useCurrentConfig": "डिफ़ॉल्ट"
		},
		"customCondensingPrompt": {
			"label": "कस्टम संदर्भ संघनन प्रॉम्प्ट",
			"description": "संदर्भ संघनन के लिए कस्टम सिस्टम प्रॉम्प्ट। डिफ़ॉल्ट प्रॉम्प्ट का उपयोग करने के लिए खाली छोड़ें।",
			"placeholder": "अपना कस्टम संघनन प्रॉम्प्ट यहाँ दर्ज करें...\n\nआप डिफ़ॉल्ट प्रॉम्प्ट जैसी ही संरचना का उपयोग कर सकते हैं:\n- पिछली बातचीत\n- वर्तमान कार्य\n- प्रमुख तकनीकी अवधारणाएँ\n- प्रासंगिक फ़ाइलें और कोड\n- समस्या समाधान\n- लंबित कार्य और अगले चरण",
			"reset": "डिफ़ॉल्ट पर रीसेट करें",
			"hint": "खाली = डिफ़ॉल्ट प्रॉम्प्ट का उपयोग करें"
		},
		"autoCondenseContext": {
			"name": "बुद्धिमान संदर्भ संघनन को स्वचालित रूप से ट्रिगर करें"
		},
		"openTabs": {
			"label": "खुले टैब संदर्भ सीमा",
			"description": "संदर्भ में शामिल करने के लिए VSCode खुले टैब की अधिकतम संख्या। उच्च मान अधिक संदर्भ प्रदान करते हैं लेकिन token उपयोग बढ़ाते हैं।"
		},
		"workspaceFiles": {
			"label": "वर्कस्पेस फाइल संदर्भ सीमा",
			"description": "वर्तमान कार्य निर्देशिका विवरण में शामिल करने के लिए फाइलों की अधिकतम संख्या। उच्च मान अधिक संदर्भ प्रदान करते हैं लेकिन token उपयोग बढ़ाते हैं।"
		},
		"rooignore": {
			"label": "सूचियों और खोजों में .kilocodeignore फाइलें दिखाएँ",
			"description": "जब सक्षम होता है, .kilocodeignore में पैटर्न से मेल खाने वाली फाइलें लॉक प्रतीक के साथ सूचियों में दिखाई जाएंगी। जब अक्षम होता है, ये फाइलें फाइल सूचियों और खोजों से पूरी तरह छिपा दी जाएंगी।"
		},
		"maxReadFile": {
			"label": "फ़ाइल पढ़ने का स्वचालित काटने की सीमा",
			"description": "जब मॉडल प्रारंभ/अंत मान नहीं देता है, तो Kilo Code इतनी पंक्तियाँ पढ़ता है। यदि यह संख्या फ़ाइल की कुल पंक्तियों से कम है, तो Kilo Code कोड परिभाषाओं का पंक्ति क्रमांक इंडेक्स बनाता है। विशेष मामले: -1 Kilo Code को पूरी फ़ाइल पढ़ने का निर्देश देता है (इंडेक्सिंग के बिना), और 0 कोई पंक्ति न पढ़ने और न्यूनतम संदर्भ के लिए केवल पंक्ति इंडेक्स प्रदान करने का निर्देश देता है। कम मान प्रारंभिक संदर्भ उपयोग को कम करते हैं, जो बाद में सटीक पंक्ति श्रेणी पढ़ने की अनुमति देता है। स्पष्ट प्रारंभ/अंत अनुरोध इस सेटिंग से सीमित नहीं हैं।",
			"lines": "पंक्तियाँ",
			"always_full_read": "हमेशा पूरी फ़ाइल पढ़ें"
		},
		"maxConcurrentFileReads": {
			"label": "एक साथ फ़ाइल पढ़ने की सीमा",
			"description": "'read_file' टूल द्वारा एक साथ प्रोसेस की जा सकने वाली अधिकतम फ़ाइलों की संख्या। उच्च मान कई छोटी फ़ाइलों को पढ़ने की गति बढ़ा सकते हैं लेकिन मेमोरी उपयोग बढ़ा देते हैं।"
		}
	},
	"terminal": {
		"basic": {
			"label": "टर्मिनल सेटिंग्स: मूल",
			"description": "मूल टर्मिनल सेटिंग्स"
		},
		"advanced": {
			"label": "टर्मिनल सेटिंग्स: उन्नत",
			"description": "निम्नलिखित विकल्पों को लागू करने के लिए टर्मिनल को पुनरारंभ करने की आवश्यकता हो सकती है"
		},
		"outputLineLimit": {
			"label": "टर्मिनल आउटपुट सीमा",
			"description": "कमांड निष्पादित करते समय टर्मिनल आउटपुट में शामिल करने के लिए पंक्तियों की अधिकतम संख्या। पार होने पर पंक्तियाँ मध्य से हटा दी जाएंगी, token बचाते हुए। <0>अधिक जानें</0>"
		},
		"shellIntegrationTimeout": {
			"label": "टर्मिनल शेल एकीकरण टाइमआउट",
			"description": "कमांड निष्पादित करने से पहले शेल एकीकरण के आरंभ होने के लिए प्रतीक्षा का अधिकतम समय। लंबे शेल स्टार्टअप समय वाले उपयोगकर्ताओं के लिए, यदि आप टर्मिनल में \"Shell Integration Unavailable\" त्रुटियाँ देखते हैं तो इस मान को बढ़ाने की आवश्यकता हो सकती है। <0>अधिक जानें</0>"
		},
		"shellIntegrationDisabled": {
			"label": "टर्मिनल शेल एकीकरण अक्षम करें",
			"description": "इसे सक्षम करें यदि टर्मिनल कमांड सही ढंग से काम नहीं कर रहे हैं या आपको 'शेल एकीकरण अनुपलब्ध' त्रुटियाँ दिखाई देती हैं। यह कमांड चलाने के लिए एक सरल विधि का उपयोग करता है, कुछ उन्नत टर्मिनल सुविधाओं को दरकिनार करते हुए। <0>अधिक जानें</0>"
		},
		"commandDelay": {
			"label": "टर्मिनल कमांड विलंब",
			"description": "कमांड निष्पादन के बाद जोड़ने के लिए मिलीसेकंड में विलंब। 0 का डिफ़ॉल्ट सेटिंग विलंब को पूरी तरह से अक्षम कर देता है। यह टाइमिंग समस्याओं वाले टर्मिनलों में कमांड आउटपुट को पूरी तरह से कैप्चर करने में मदद कर सकता है। अधिकांश टर्मिनलों में यह `PROMPT_COMMAND='sleep N'` सेट करके कार्यान्वित किया जाता है और Powershell प्रत्येक कमांड के अंत में `start-sleep` जोड़ता है। मूल रूप से यह VSCode बग#237208 के लिए एक समाधान था और इसकी आवश्यकता नहीं हो सकती है। <0>अधिक जानें</0>"
		},
		"compressProgressBar": {
			"label": "प्रगति बार आउटपुट संपीड़ित करें",
			"description": "जब सक्षम किया जाता है, तो कैरिज रिटर्न (\\r) के साथ टर्मिनल आउटपुट को संसाधित करता है, जो वास्तविक टर्मिनल द्वारा सामग्री प्रदर्शित करने के तरीके का अनुकरण करता है। यह प्रगति बार के मध्यवर्ती स्थितियों को हटाता है, केवल अंतिम स्थिति को बनाए रखता है, जिससे अधिक प्रासंगिक जानकारी के लिए संदर्भ स्थान संरक्षित होता है। <0>अधिक जानें</0>"
		},
		"powershellCounter": {
			"label": "PowerShell काउंटर समाधान सक्षम करें",
			"description": "सक्षम होने पर, कमांड के सही निष्पादन को सुनिश्चित करने के लिए PowerShell कमांड में एक काउंटर जोड़ता है। यह उन PowerShell टर्मिनलों के साथ मदद करता है जिनमें आउटपुट कैप्चर करने में समस्याएं हो सकती हैं। <0>अधिक जानें</0>"
		},
		"zshClearEolMark": {
			"label": "ZSH EOL मार्क साफ़ करें",
			"description": "सक्षम होने पर, PROMPT_EOL_MARK='' सेट करके ZSH लाइन-समाप्ति मार्क को साफ़ करता है। यह कमांड आउटपुट की व्याख्या में समस्याओं को रोकता है जब आउटपुट '%' जैसे विशेष वर्णों के साथ समाप्त होता है। <0>अधिक जानें</0>"
		},
		"zshOhMy": {
			"label": "Oh My Zsh एकीकरण सक्षम करें",
			"description": "सक्षम होने पर, Oh My Zsh शेल एकीकरण सुविधाओं को सक्षम करने के लिए ITERM_SHELL_INTEGRATION_INSTALLED=Yes सेट करता है। इस सेटिंग को लागू करने के लिए IDE को पुनरारंभ करने की आवश्यकता हो सकती है। <0>अधिक जानें</0>"
		},
		"zshP10k": {
			"label": "Powerlevel10k एकीकरण सक्षम करें",
			"description": "सक्षम होने पर, Powerlevel10k शेल एकीकरण सुविधाओं को सक्षम करने के लिए POWERLEVEL9K_TERM_SHELL_INTEGRATION=true सेट करता है। <0>अधिक जानें</0>"
		},
		"zdotdir": {
			"label": "ZDOTDIR प्रबंधन सक्षम करें",
			"description": "सक्षम होने पर, zsh शेल एकीकरण को सही ढंग से संभालने के लिए ZDOTDIR के लिए एक अस्थायी डायरेक्टरी बनाता है। यह आपके zsh कॉन्फ़िगरेशन को बनाए रखते हुए VSCode शेल एकीकरण को zsh के साथ सही ढंग से काम करने की सुनिश्चितता करता है। <0>अधिक जानें</0>"
		},
		"inheritEnv": {
			"label": "पर्यावरण चर विरासत में लें",
			"description": "सक्षम होने पर, टर्मिनल VSCode के मूल प्रक्रिया से पर्यावरण चर विरासत में लेता है, जैसे उपयोगकर्ता प्रोफ़ाइल में परिभाषित शेल एकीकरण सेटिंग्स। यह VSCode की वैश्विक सेटिंग `terminal.integrated.inheritEnv` को सीधे टॉगल करता है। <0>अधिक जानें</0>"
		}
	},
	"advanced": {
		"diff": {
			"label": "diffs के माध्यम से संपादन सक्षम करें",
			"description": "जब सक्षम होता है, Kilo Code फाइलों को तेजी से संपादित कर सकेगा और स्वचालित रूप से काटे गए पूर्ण-फाइल लेखन को अस्वीकार करेगा। नवीनतम Claude 4 Sonnet मॉडल के साथ सबसे अच्छा काम करता है।",
			"strategy": {
				"label": "Diff रणनीति",
				"options": {
					"standard": "मानक (एकल ब्लॉक)",
					"multiBlock": "प्रायोगिक: मल्टी-ब्लॉक diff",
					"unified": "प्रायोगिक: एकीकृत diff"
				},
				"descriptions": {
					"standard": "मानक diff रणनीति एक समय में एक कोड ब्लॉक पर परिवर्तन लागू करती है।",
					"unified": "एकीकृत diff रणनीति diffs लागू करने के लिए कई दृष्टिकोण लेती है और सर्वोत्तम दृष्टिकोण चुनती है।",
					"multiBlock": "मल्टी-ब्लॉक diff रणनीति एक अनुरोध में एक फाइल में कई कोड ब्लॉक अपडेट करने की अनुमति देती है।"
				}
			},
			"matchPrecision": {
				"label": "मिलान सटीकता",
				"description": "यह स्लाइडर नियंत्रित करता है कि diffs लागू करते समय कोड अनुभागों को कितनी सटीकता से मेल खाना चाहिए। निम्न मान अधिक लचीले मिलान की अनुमति देते हैं लेकिन गलत प्रतिस्थापन का जोखिम बढ़ाते हैं। 100% से नीचे के मानों का उपयोग अत्यधिक सावधानी के साथ करें।"
			}
		}
	},
	"experimental": {
		"DIFF_STRATEGY_UNIFIED": {
			"name": "प्रायोगिक एकीकृत diff रणनीति का उपयोग करें",
			"description": "प्रायोगिक एकीकृत diff रणनीति सक्षम करें। यह रणनीति मॉडल त्रुटियों के कारण पुनः प्रयासों की संख्या को कम कर सकती है, लेकिन अप्रत्याशित व्यवहार या गलत संपादन का कारण बन सकती है। केवल तभी सक्षम करें जब आप जोखिमों को समझते हों और सभी परिवर्तनों की सावधानीपूर्वक समीक्षा करने के लिए तैयार हों।"
		},
		"SEARCH_AND_REPLACE": {
			"name": "प्रायोगिक खोज और प्रतिस्थापन उपकरण का उपयोग करें",
			"description": "प्रायोगिक खोज और प्रतिस्थापन उपकरण सक्षम करें, जो Kilo Code को एक अनुरोध में खोज शब्द के कई उदाहरणों को बदलने की अनुमति देता है।"
		},
		"INSERT_BLOCK": {
			"name": "प्रायोगिक सामग्री सम्मिलित करने के उपकरण का उपयोग करें",
			"description": "प्रायोगिक सामग्री सम्मिलित करने के उपकरण को सक्षम करें, जो Kilo Code को diff बनाए बिना विशिष्ट लाइन नंबरों पर सामग्री सम्मिलित करने की अनुमति देता है।"
		},
		"POWER_STEERING": {
			"name": "प्रायोगिक \"पावर स्टीयरिंग\" मोड का उपयोग करें",
			"description": "जब सक्षम किया जाता है, तो Kilo Code मॉडल को उसके वर्तमान मोड परिभाषा के विवरण के बारे में अधिक बार याद दिलाएगा। इससे भूमिका परिभाषाओं और कस्टम निर्देशों के प्रति अधिक मजबूत अनुपालन होगा, लेकिन प्रति संदेश अधिक token का उपयोग होगा।"
		},
		"AUTOCOMPLETE": {
			"name": "प्रयोगात्मक \"ऑटोकंप्लीट\" सुविधा का उपयोग करें",
			"description": "सक्षम होने पर, Kilo Code आपके टाइप करते ही इनलाइन कोड सुझाव प्रदान करेगा।"
		},
		"MULTI_SEARCH_AND_REPLACE": {
			"name": "प्रायोगिक मल्टी ब्लॉक diff उपकरण का उपयोग करें",
			"description": "जब सक्षम किया जाता है, तो Kilo Code मल्टी ब्लॉक diff उपकरण का उपयोग करेगा। यह एक अनुरोध में फ़ाइल में कई कोड ब्लॉक अपडेट करने का प्रयास करेगा।"
		},
		"CONCURRENT_FILE_READS": {
			"name": "समवर्ती फ़ाइल पढ़ना सक्षम करें",
			"description": "सक्षम होने पर, Kilo Code एक ही अनुरोध में कई फ़ाइलें पढ़ सकता है अक्षम होने पर, Kilo Code को एक बार में एक फ़ाइल पढ़नी होगी। कम सक्षम मॉडल के साथ काम करते समय या जब आप फ़ाइल एक्सेस पर अधिक नियंत्रण चाहते हैं तो इसे अक्षम करना मददगार हो सकता है।"
		},
		"MARKETPLACE": {
			"name": "Marketplace सक्षम करें",
			"description": "जब सक्षम होता है, तो आप Marketplace से MCP और कस्टम मोड इंस्टॉल कर सकते हैं।"
		},
		"DISABLE_COMPLETION_COMMAND": {
			"name": "attempt_completion में कमांड निष्पादन अक्षम करें",
			"description": "जब सक्षम किया जाता है, तो attempt_completion टूल कमांड निष्पादित नहीं करेगा। यह कार्य पूर्ण होने पर कमांड निष्पादन को पदावनत करने की तैयारी के लिए एक प्रयोगात्मक सुविधा है।"
		},
		"MULTI_FILE_APPLY_DIFF": {
			"name": "समानांतर फ़ाइल संपादन सक्षम करें",
			"description": "जब सक्षम किया जाता है, तो Kilo Code एक ही अनुरोध में कई फ़ाइलों को संपादित कर सकता है। जब अक्षम किया जाता है, तो Kilo Code को एक समय में एक फ़ाइल संपादित करनी होगी। इसे अक्षम करना तब मदद कर सकता है जब आप कम सक्षम मॉडल के साथ काम कर रहे हों या जब आप फ़ाइल संशोधनों पर अधिक नियंत्रण चाहते हों।"
		}
	},
	"promptCaching": {
		"label": "प्रॉम्प्ट कैशिंग अक्षम करें",
		"description": "जब चेक किया जाता है, तो Kilo Code इस मॉडल के लिए प्रॉम्प्ट कैशिंग का उपयोग नहीं करेगा।"
	},
	"temperature": {
		"useCustom": "कस्टम तापमान का उपयोग करें",
		"description": "मॉडल की प्रतिक्रियाओं में यादृच्छिकता को नियंत्रित करता है।",
		"rangeDescription": "उच्च मान आउटपुट को अधिक यादृच्छिक बनाते हैं, निम्न मान इसे अधिक निर्धारित बनाते हैं।"
	},
	"modelInfo": {
		"supportsImages": "छवियों का समर्थन करता है",
		"noImages": "छवियों का समर्थन नहीं करता है",
		"supportsComputerUse": "कंप्यूटर उपयोग का समर्थन करता है",
		"noComputerUse": "कंप्यूटर उपयोग का समर्थन नहीं करता है",
		"supportsPromptCache": "प्रॉम्प्ट कैशिंग का समर्थन करता है",
		"noPromptCache": "प्रॉम्प्ट कैशिंग का समर्थन नहीं करता है",
		"maxOutput": "अधिकतम आउटपुट",
		"inputPrice": "इनपुट मूल्य",
		"outputPrice": "आउटपुट मूल्य",
		"cacheReadsPrice": "कैश रीड्स मूल्य",
		"cacheWritesPrice": "कैश राइट्स मूल्य",
		"enableStreaming": "स्ट्रीमिंग सक्षम करें",
		"enableR1Format": "R1 मॉडल पैरामीटर सक्षम करें",
		"enableR1FormatTips": "QWQ जैसी R1 मॉडलों का उपयोग करते समय इसे सक्षम करना आवश्यक है, ताकि 400 त्रुटि से बचा जा सके",
		"useAzure": "Azure का उपयोग करें",
		"azureApiVersion": "Azure API संस्करण सेट करें",
		"gemini": {
			"freeRequests": "* प्रति मिनट {{count}} अनुरोधों तक मुफ्त। उसके बाद, बिलिंग प्रॉम्प्ट आकार पर निर्भर करती है।",
			"pricingDetails": "अधिक जानकारी के लिए, मूल्य निर्धारण विवरण देखें।",
			"billingEstimate": "* बिलिंग एक अनुमान है - सटीक लागत प्रॉम्प्ट आकार पर निर्भर करती है।"
		}
	},
	"modelPicker": {
		"automaticFetch": "एक्सटेंशन <serviceLink>{{serviceName}}</serviceLink> पर उपलब्ध मॉडलों की नवीनतम सूची स्वचालित रूप से प्राप्त करता है। यदि आप अनिश्चित हैं कि कौन सा मॉडल चुनना है, तो Kilo Code <defaultModelLink>{{defaultModelId}}</defaultModelLink> के साथ सबसे अच्छा काम करता है। आप वर्तमान में उपलब्ध निःशुल्क विकल्पों के लिए \"free\" भी खोज सकते हैं।",
		"label": "मॉडल",
		"searchPlaceholder": "खोजें",
		"noMatchFound": "कोई मिलान नहीं मिला",
		"useCustomModel": "कस्टम उपयोग करें: {{modelId}}"
	},
	"footer": {
		"feedback": "यदि आपके कोई प्रश्न या प्रतिक्रिया है, तो <githubLink>github.com/Kilo-Org/kilocode</githubLink> पर एक मुद्दा खोलने या <redditLink>reddit.com/r/kilocode</redditLink> या <discordLink>kilocode.ai/discord</discordLink> में शामिल होने में संकोच न करें",
		"support": "वित्तीय प्रश्नों के लिए, कृपया <supportLink>hi@kilocode.ai</supportLink> पर ग्राहक सहायता से संपर्क करें",
		"telemetry": {
			"label": "गुमनाम त्रुटि और उपयोग रिपोर्टिंग की अनुमति दें",
			"description": "गुमनाम उपयोग डेटा और त्रुटि रिपोर्ट भेजकर Kilo Code को बेहतर बनाने में मदद करें। कोड, प्रॉम्प्ट, या व्यक्तिगत जानकारी कभी भी नहीं भेजी जाती है। अधिक विवरण के लिए हमारी गोपनीयता नीति देखें।"
		},
		"settings": {
			"import": "इम्पोर्ट",
			"export": "एक्सपोर्ट",
			"reset": "रीसेट करें"
		}
	},
	"thinkingBudget": {
		"maxTokens": "अधिकतम tokens",
		"maxThinkingTokens": "अधिकतम thinking tokens"
	},
	"validation": {
		"apiKey": "आपको एक मान्य API कुंजी प्रदान करनी होगी।",
		"awsRegion": "Amazon Bedrock का उपयोग करने के लिए आपको एक क्षेत्र चुनना होगा।",
		"googleCloud": "आपको एक मान्य Google Cloud प्रोजेक्ट ID और क्षेत्र प्रदान करना होगा।",
		"modelId": "आपको एक मान्य मॉडल ID प्रदान करनी होगी।",
		"modelSelector": "आपको एक मान्य मॉडल चयनकर्ता प्रदान करना होगा।",
		"openAi": "आपको एक मान्य बेस URL, API कुंजी और मॉडल ID प्रदान करनी होगी।",
		"arn": {
			"invalidFormat": "अमान्य ARN प्रारूप। कृपया प्रारूप आवश्यकताएं जांचें।",
			"regionMismatch": "चेतावनी: आपके ARN में क्षेत्र ({{arnRegion}}) आपके चयनित क्षेत्र ({{region}}) से मेल नहीं खाता। इससे पहुंच संबंधी समस्याएं हो सकती हैं। प्रदाता ARN से क्षेत्र का उपयोग करेगा।"
		},
		"modelAvailability": "आपके द्वारा प्रदान की गई मॉडल ID ({{modelId}}) उपलब्ध नहीं है। कृपया कोई अन्य मॉडल चुनें।",
		"providerNotAllowed": "प्रदाता '{{provider}}' आपके संगठन द्वारा अनुमत नहीं है",
		"modelNotAllowed": "मॉडल '{{model}}' प्रदाता '{{provider}}' के लिए आपके संगठन द्वारा अनुमत नहीं है",
		"profileInvalid": "इस प्रोफ़ाइल में एक प्रदाता या मॉडल शामिल है जो आपके संगठन द्वारा अनुमत नहीं है"
	},
	"placeholders": {
		"apiKey": "API कुंजी दर्ज करें...",
		"profileName": "प्रोफ़ाइल नाम दर्ज करें",
		"accessKey": "एक्सेस कुंजी दर्ज करें...",
		"secretKey": "गुप्त कुंजी दर्ज करें...",
		"sessionToken": "सत्र टोकन दर्ज करें...",
		"credentialsJson": "क्रेडेंशियल्स JSON दर्ज करें...",
		"keyFilePath": "कुंजी फ़ाइल पथ दर्ज करें...",
		"projectId": "प्रोजेक्ट ID दर्ज करें...",
		"customArn": "ARN दर्ज करें (उदा. arn:aws:bedrock:us-east-1:123456789012:foundation-model/my-model)",
		"baseUrl": "बेस URL दर्ज करें...",
		"modelId": {
			"lmStudio": "उदा. meta-llama-3.1-8b-instruct",
			"lmStudioDraft": "उदा. lmstudio-community/llama-3.2-1b-instruct",
			"ollama": "उदा. llama3.1"
		},
		"numbers": {
			"maxTokens": "उदा. 4096",
			"contextWindow": "उदा. 128000",
			"inputPrice": "उदा. 0.0001",
			"outputPrice": "उदा. 0.0002",
			"cacheWritePrice": "उदा. 0.00005"
		}
	},
	"defaults": {
		"ollamaUrl": "डिफ़ॉल्ट: http://localhost:11434",
		"lmStudioUrl": "डिफ़ॉल्ट: http://localhost:1234",
		"geminiUrl": "डिफ़ॉल्ट: https://generativelanguage.googleapis.com"
	},
	"labels": {
		"customArn": "कस्टम ARN",
		"useCustomArn": "कस्टम ARN का उपयोग करें..."
	},
<<<<<<< HEAD
	"display": {
		"taskTimeline": {
			"label": "कार्य टाइमलाइन दिखाएँ",
			"description": "कार्य संदेशों की एक दृश्य समयरेखा प्रदर्शित करें, जो प्रकार के अनुसार रंगीन हैं, जिससे आप कार्य की प्रगति को जल्दी से देख सकें और कार्य के इतिहास में विशिष्ट बिंदुओं पर वापस स्क्रॉल कर सकें।"
		}
	}
=======
	"includeMaxOutputTokens": "अधिकतम आउटपुट टोकन शामिल करें",
	"includeMaxOutputTokensDescription": "API अनुरोधों में अधिकतम आउटपुट टोकन पैरामीटर भेजें। कुछ प्रदाता इसका समर्थन नहीं कर सकते हैं।"
>>>>>>> 6ca706b0
}<|MERGE_RESOLUTION|>--- conflicted
+++ resolved
@@ -628,15 +628,12 @@
 		"customArn": "कस्टम ARN",
 		"useCustomArn": "कस्टम ARN का उपयोग करें..."
 	},
-<<<<<<< HEAD
 	"display": {
 		"taskTimeline": {
 			"label": "कार्य टाइमलाइन दिखाएँ",
 			"description": "कार्य संदेशों की एक दृश्य समयरेखा प्रदर्शित करें, जो प्रकार के अनुसार रंगीन हैं, जिससे आप कार्य की प्रगति को जल्दी से देख सकें और कार्य के इतिहास में विशिष्ट बिंदुओं पर वापस स्क्रॉल कर सकें।"
 		}
-	}
-=======
+	},
 	"includeMaxOutputTokens": "अधिकतम आउटपुट टोकन शामिल करें",
 	"includeMaxOutputTokensDescription": "API अनुरोधों में अधिकतम आउटपुट टोकन पैरामीटर भेजें। कुछ प्रदाता इसका समर्थन नहीं कर सकते हैं।"
->>>>>>> 6ca706b0
 }