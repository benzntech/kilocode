--- conflicted
+++ resolved
@@ -29,24 +29,14 @@
 		"advanced": "उन्नत",
 		"experimental": "प्रायोगिक सुविधाएँ",
 		"language": "भाषा",
-<<<<<<< HEAD
 		"about": "Kilo Code के बारे में",
-		"mcp": "MCP सर्वर"
-=======
-		"about": "Roo Code के बारे में",
 		"interface": "इंटरफ़ेस"
->>>>>>> 58ac098a
 	},
 	"autoApprove": {
 		"description": "Kilo Code को अनुमोदन की आवश्यकता के बिना स्वचालित रूप से ऑपरेशन करने की अनुमति दें। इन सेटिंग्स को केवल तभी सक्षम करें जब आप AI पर पूरी तरह से भरोसा करते हों और संबंधित सुरक्षा जोखिमों को समझते हों।",
 		"readOnly": {
-<<<<<<< HEAD
-			"label": "केवल पढ़ने वाले ऑपरेशन हमेशा अनुमोदित करें",
+			"label": "पढ़ें",
 			"description": "जब सक्षम होता है, तो Kilo Code आपके अनुमोदित बटन पर क्लिक किए बिना स्वचालित रूप से निर्देशिका सामग्री देखेगा और फाइलें पढ़ेगा।",
-=======
-			"label": "पढ़ें",
-			"description": "जब सक्षम होता है, तो Roo आपके अनुमोदित बटन पर क्लिक किए बिना स्वचालित रूप से निर्देशिका सामग्री देखेगा और फाइलें पढ़ेगा।",
->>>>>>> 58ac098a
 			"outsideWorkspace": {
 				"label": "वर्कस्पेस के बाहर की फाइलें शामिल करें",
 				"description": "Kilo Code को अनुमोदन की आवश्यकता के बिना वर्तमान वर्कस्पेस के बाहर की फाइलें पढ़ने की अनुमति दें।"
@@ -489,7 +479,7 @@
 	"interface": {
 		"showgreeting": {
 			"label": "स्वागत संदेश दिखाएँ",
-			"description": "जब सक्षम किया जाता है, तो Roo एक स्वागत संदेश और परिचय प्रदर्शित करेगा।"
+			"description": "जब सक्षम किया जाता है, तो Kilo Code एक स्वागत संदेश और परिचय प्रदर्शित करेगा।"
 		}
 	}
 }