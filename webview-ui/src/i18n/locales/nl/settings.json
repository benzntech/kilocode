{
	"common": {
		"save": "Opslaan",
		"done": "Gereed",
		"cancel": "Annuleren",
		"reset": "Resetten",
		"select": "Selecteren",
		"add": "Header toevoegen",
		"remove": "Verwijderen"
	},
	"header": {
		"title": "Instellingen",
		"saveButtonTooltip": "Wijzigingen opslaan",
		"nothingChangedTooltip": "Niets gewijzigd",
		"doneButtonTooltip": "Niet-opgeslagen wijzigingen negeren en instellingen sluiten"
	},
	"unsavedChangesDialog": {
		"title": "Niet-opgeslagen wijzigingen",
		"description": "Wil je de wijzigingen negeren en doorgaan?",
		"cancelButton": "Annuleren",
		"discardButton": "Wijzigingen negeren"
	},
	"sections": {
		"providers": "Providers",
		"autoApprove": "Auto-goedkeuren",
		"browser": "Browser",
		"checkpoints": "Checkpoints",
		"notifications": "Meldingen",
		"contextManagement": "Context",
		"terminal": "Terminal",
		"prompts": "Prompts",
		"experimental": "Experimenteel",
		"language": "Taal",
		"about": "Over Kilo Code"
	},
	"prompts": {
		"description": "Configureer ondersteuningsprompts die worden gebruikt voor snelle acties zoals het verbeteren van prompts, het uitleggen van code en het oplossen van problemen. Deze prompts helpen Kilo Code om betere ondersteuning te bieden voor veelvoorkomende ontwikkelingstaken."
	},
	"codeIndex": {
		"title": "Codebase indexering",
		"enableLabel": "Codebase indexering inschakelen",
		"enableDescription": "<0>Codebase indexering</0> is een experimentele functie die een semantische zoekindex van je project creëert met behulp van AI-embeddings. Dit stelt Kilo Code in staat om grote codebases beter te begrijpen en te navigeren door relevante code te vinden op basis van betekenis in plaats van alleen trefwoorden.",
		"providerLabel": "Embeddings provider",
		"selectProviderPlaceholder": "Selecteer provider",
		"openaiProvider": "OpenAI",
		"ollamaProvider": "Ollama",
		"openaiCompatibleProvider": "OpenAI-compatibel",
		"openaiCompatibleBaseUrlLabel": "Basis-URL:",
		"openaiCompatibleApiKeyLabel": "API-sleutel:",
		"openaiCompatibleModelDimensionLabel": "Embedding Dimensie:",
		"openaiCompatibleModelDimensionPlaceholder": "bijv., 1536",
		"openaiCompatibleModelDimensionDescription": "De embedding dimensie (uitvoergrootte) voor uw model. Controleer de documentatie van uw provider voor deze waarde. Veelvoorkomende waarden: 384, 768, 1536, 3072.",
		"openaiKeyLabel": "OpenAI-sleutel:",
		"modelLabel": "Model",
		"selectModelPlaceholder": "Selecteer model",
		"ollamaUrlLabel": "Ollama URL:",
		"qdrantUrlLabel": "Qdrant URL",
		"qdrantKeyLabel": "Qdrant-sleutel:",
		"startIndexingButton": "Indexering starten",
		"clearIndexDataButton": "Indexgegevens wissen",
		"unsavedSettingsMessage": "Sla je instellingen op voordat je het indexeringsproces start.",
		"clearDataDialog": {
			"title": "Weet je het zeker?",
			"description": "Deze actie kan niet ongedaan worden gemaakt. Dit zal je codebase-indexgegevens permanent verwijderen.",
			"cancelButton": "Annuleren",
			"confirmButton": "Gegevens wissen"
		}
	},
	"autoApprove": {
		"description": "Sta Kilo Code toe om automatisch handelingen uit te voeren zonder goedkeuring. Schakel deze instellingen alleen in als je de AI volledig vertrouwt en de bijbehorende beveiligingsrisico's begrijpt.",
		"readOnly": {
			"label": "Lezen",
			"description": "Indien ingeschakeld, bekijkt Kilo Code automatisch de inhoud van mappen en leest bestanden zonder dat je op de Goedkeuren-knop hoeft te klikken.",
			"outsideWorkspace": {
				"label": "Inclusief bestanden buiten werkruimte",
				"description": "Sta Kilo Code toe om bestanden buiten de huidige werkruimte te lezen zonder goedkeuring."
			}
		},
		"write": {
			"label": "Schrijven",
			"description": "Automatisch bestanden aanmaken en bewerken zonder goedkeuring",
			"delayLabel": "Vertraging na schrijven om diagnostiek de kans te geven mogelijke problemen te detecteren",
			"outsideWorkspace": {
				"label": "Inclusief bestanden buiten werkruimte",
				"description": "Sta Kilo Code toe om bestanden buiten de huidige werkruimte aan te maken en te bewerken zonder goedkeuring."
			}
		},
		"browser": {
			"label": "Browser",
			"description": "Automatisch browseracties uitvoeren zonder goedkeuring. Let op: geldt alleen als het model computergebruik ondersteunt."
		},
		"retry": {
			"label": "Opnieuw proberen",
			"description": "Automatisch mislukte API-verzoeken opnieuw proberen wanneer de server een foutmelding geeft",
			"delayLabel": "Vertraging voordat het verzoek opnieuw wordt geprobeerd"
		},
		"mcp": {
			"label": "MCP",
			"description": "Automatische goedkeuring van individuele MCP-tools in het MCP-serversoverzicht inschakelen (vereist zowel deze instelling als het selectievakje 'Altijd toestaan' bij de tool)"
		},
		"modeSwitch": {
			"label": "Modus",
			"description": "Automatisch tussen verschillende modi schakelen zonder goedkeuring"
		},
		"subtasks": {
			"label": "Subtaken",
			"description": "Subtaken aanmaken en afronden zonder goedkeuring"
		},
		"execute": {
			"label": "Uitvoeren",
			"description": "Automatisch toegestane terminalcommando's uitvoeren zonder goedkeuring",
			"allowedCommands": "Toegestane automatisch uit te voeren commando's",
			"allowedCommandsDescription": "Commando-prefixen die automatisch kunnen worden uitgevoerd als 'Altijd goedkeuren voor uitvoeren' is ingeschakeld. Voeg * toe om alle commando's toe te staan (gebruik met voorzichtigheid).",
			"commandPlaceholder": "Voer commando-prefix in (bijv. 'git ')",
			"addButton": "Toevoegen"
		},
		"showMenu": {
			"label": "Menu voor automatisch goedkeuren weergeven in chatweergave",
			"description": "Wanneer ingeschakeld, wordt het menu voor automatisch goedkeuren onderaan de chatweergave weergegeven, zodat u snel toegang hebt tot de instellingen voor automatisch goedkeuren"
		},
		"apiRequestLimit": {
			"title": "Maximale verzoeken",
			"description": "Voer automatisch dit aantal API-verzoeken uit voordat om goedkeuring wordt gevraagd om door te gaan met de taak.",
			"unlimited": "Onbeperkt"
		}
	},
	"providers": {
		"providerDocumentation": "{{provider}} documentatie",
		"configProfile": "Configuratieprofiel",
		"description": "Sla verschillende API-configuraties op om snel te wisselen tussen providers en instellingen.",
		"apiProvider": "API-provider",
		"model": "Model",
		"nameEmpty": "Naam mag niet leeg zijn",
		"nameExists": "Er bestaat al een profiel met deze naam",
		"deleteProfile": "Profiel verwijderen",
		"invalidArnFormat": "Ongeldig ARN-formaat. Controleer de bovenstaande voorbeelden.",
		"enterNewName": "Voer een nieuwe naam in",
		"addProfile": "Profiel toevoegen",
		"renameProfile": "Profiel hernoemen",
		"newProfile": "Nieuw configuratieprofiel",
		"enterProfileName": "Voer profielnaam in",
		"createProfile": "Profiel aanmaken",
		"cannotDeleteOnlyProfile": "Kan het enige profiel niet verwijderen",
		"searchPlaceholder": "Zoek profielen",
		"noMatchFound": "Geen overeenkomende profielen gevonden",
		"vscodeLmDescription": "De VS Code Language Model API stelt je in staat modellen te draaien die door andere VS Code-extensies worden geleverd (waaronder GitHub Copilot). De eenvoudigste manier om te beginnen is door de Copilot- en Copilot Chat-extensies te installeren vanuit de VS Code Marketplace.",
		"awsCustomArnUse": "Voer een geldige Amazon Bedrock ARN in voor het model dat je wilt gebruiken. Voorbeeldformaten:",
		"awsCustomArnDesc": "Zorg ervoor dat de regio in de ARN overeenkomt met je geselecteerde AWS-regio hierboven.",
		"openRouterApiKey": "OpenRouter API-sleutel",
		"getOpenRouterApiKey": "OpenRouter API-sleutel ophalen",
		"apiKeyStorageNotice": "API-sleutels worden veilig opgeslagen in de geheime opslag van VSCode",
		"glamaApiKey": "Glama API-sleutel",
		"getGlamaApiKey": "Glama API-sleutel ophalen",
		"useCustomBaseUrl": "Aangepaste basis-URL gebruiken",
		"useReasoning": "Redenering inschakelen",
		"useHostHeader": "Aangepaste Host-header gebruiken",
		"useLegacyFormat": "Verouderd OpenAI API-formaat gebruiken",
		"customHeaders": "Aangepaste headers",
		"headerName": "Headernaam",
		"headerValue": "Headerwaarde",
		"noCustomHeaders": "Geen aangepaste headers gedefinieerd. Klik op de + knop om er een toe te voegen.",
		"requestyApiKey": "Requesty API-sleutel",
		"refreshModels": {
			"label": "Modellen verversen",
			"hint": "Open de instellingen opnieuw om de nieuwste modellen te zien.",
			"loading": "Modellenlijst wordt vernieuwd...",
			"success": "Modellenlijst succesvol vernieuwd!",
			"error": "Kan modellenlijst niet vernieuwen. Probeer het opnieuw."
		},
		"getRequestyApiKey": "Requesty API-sleutel ophalen",
		"openRouterTransformsText": "Comprimeer prompts en berichtreeksen tot de contextgrootte (<a>OpenRouter Transforms</a>)",
		"anthropicApiKey": "Anthropic API-sleutel",
		"getAnthropicApiKey": "Anthropic API-sleutel ophalen",
		"anthropicUseAuthToken": "Anthropic API-sleutel als Authorization-header doorgeven in plaats van X-Api-Key",
		"chutesApiKey": "Chutes API-sleutel",
		"getChutesApiKey": "Chutes API-sleutel ophalen",
		"deepSeekApiKey": "DeepSeek API-sleutel",
		"getDeepSeekApiKey": "DeepSeek API-sleutel ophalen",
		"geminiApiKey": "Gemini API-sleutel",
		"getGroqApiKey": "Groq API-sleutel ophalen",
		"groqApiKey": "Groq API-sleutel",
		"getGeminiApiKey": "Gemini API-sleutel ophalen",
		"apiKey": "API-sleutel",
		"openAiApiKey": "OpenAI API-sleutel",
		"openAiBaseUrl": "Basis-URL",
		"getOpenAiApiKey": "OpenAI API-sleutel ophalen",
		"mistralApiKey": "Mistral API-sleutel",
		"getMistralApiKey": "Mistral / Codestral API-sleutel ophalen",
		"codestralBaseUrl": "Codestral basis-URL (optioneel)",
		"codestralBaseUrlDesc": "Stel een alternatieve URL in voor het Codestral-model.",
		"xaiApiKey": "xAI API-sleutel",
		"getXaiApiKey": "xAI API-sleutel ophalen",
		"litellmApiKey": "LiteLLM API-sleutel",
		"litellmBaseUrl": "LiteLLM basis-URL",
		"awsCredentials": "AWS-inloggegevens",
		"awsProfile": "AWS-profiel",
		"awsProfileName": "AWS-profielnaam",
		"awsAccessKey": "AWS-toegangssleutel",
		"awsSecretKey": "AWS-geheime sleutel",
		"awsSessionToken": "AWS-sessietoken",
		"awsRegion": "AWS-regio",
		"awsCrossRegion": "Gebruik cross-region inference",
		"awsBedrockVpc": {
			"useCustomVpcEndpoint": "Aangepast VPC-eindpunt gebruiken",
			"vpcEndpointUrlPlaceholder": "Voer VPC-eindpunt URL in (optioneel)",
			"examples": "Voorbeelden:"
		},
		"enablePromptCaching": "Prompt caching inschakelen",
		"enablePromptCachingTitle": "Schakel prompt caching in om de prestaties te verbeteren en de kosten te verlagen voor ondersteunde modellen.",
		"cacheUsageNote": "Let op: als je geen cachegebruik ziet, probeer dan een ander model te selecteren en vervolgens weer je gewenste model.",
		"vscodeLmModel": "Taalmodel",
		"vscodeLmWarning": "Let op: dit is een zeer experimentele integratie en ondersteuning door providers kan variëren. Krijg je een foutmelding dat een model niet wordt ondersteund, dan ligt dat aan de provider.",
		"googleCloudSetup": {
			"title": "Om Google Cloud Vertex AI te gebruiken, moet je:",
			"step1": "1. Maak een Google Cloud-account aan, schakel de Vertex AI API in en activeer de gewenste Claude-modellen.",
			"step2": "2. Installeer de Google Cloud CLI en configureer standaardreferenties voor applicaties.",
			"step3": "3. Of maak een serviceaccount met referenties."
		},
		"googleCloudCredentials": "Google Cloud-referenties",
		"googleCloudKeyFile": "Google Cloud-sleutelbestandspad",
		"googleCloudProjectId": "Google Cloud-project-ID",
		"googleCloudRegion": "Google Cloud-regio",
		"lmStudio": {
			"baseUrl": "Basis-URL (optioneel)",
			"modelId": "Model-ID",
			"speculativeDecoding": "Speculatieve decodering inschakelen",
			"draftModelId": "Draft Model-ID",
			"draftModelDesc": "Draft-model moet uit dezelfde modelfamilie komen voor correcte speculatieve decodering.",
			"selectDraftModel": "Selecteer draft-model",
			"noModelsFound": "Geen draft-modellen gevonden. Zorg dat LM Studio draait met Server Mode ingeschakeld.",
			"description": "LM Studio laat je modellen lokaal op je computer draaien. Zie hun <a>quickstart-gids</a> voor instructies. Je moet ook de <b>lokale server</b>-functie van LM Studio starten om het met deze extensie te gebruiken. <span>Let op:</span> Kilo Code gebruikt complexe prompts en werkt het beste met Claude-modellen. Minder krachtige modellen werken mogelijk niet zoals verwacht."
		},
		"ollama": {
			"baseUrl": "Basis-URL (optioneel)",
			"modelId": "Model-ID",
			"description": "Ollama laat je modellen lokaal op je computer draaien. Zie hun quickstart-gids voor instructies.",
			"warning": "Let op: Kilo Code gebruikt complexe prompts en werkt het beste met Claude-modellen. Minder krachtige modellen werken mogelijk niet zoals verwacht."
		},
		"unboundApiKey": "Unbound API-sleutel",
		"getUnboundApiKey": "Unbound API-sleutel ophalen",
		"unboundRefreshModelsSuccess": "Modellenlijst bijgewerkt! U kunt nu kiezen uit de nieuwste modellen.",
		"unboundInvalidApiKey": "Ongeldige API-sleutel. Controleer uw API-sleutel en probeer het opnieuw.",
		"humanRelay": {
			"description": "Geen API-sleutel vereist, maar de gebruiker moet helpen met kopiëren en plakken naar de webchat-AI.",
			"instructions": "Tijdens gebruik verschijnt een dialoogvenster en wordt het huidige bericht automatisch naar het klembord gekopieerd. Je moet deze plakken in webversies van AI (zoals ChatGPT of Claude), vervolgens het antwoord van de AI terugkopiëren naar het dialoogvenster en op bevestigen klikken."
		},
		"openRouter": {
			"providerRouting": {
				"title": "OpenRouter-providerroutering",
				"description": "OpenRouter stuurt verzoeken naar de best beschikbare providers voor je model. Standaard worden verzoeken gebalanceerd over de beste providers voor maximale uptime. Je kunt echter een specifieke provider kiezen voor dit model.",
				"learnMore": "Meer informatie over providerroutering"
			}
		},
		"customModel": {
			"capabilities": "Stel de mogelijkheden en prijzen in voor je aangepaste OpenAI-compatibele model. Wees voorzichtig met het opgeven van de modelmogelijkheden, want deze kunnen de prestaties van Kilo Code beïnvloeden.",
			"maxTokens": {
				"label": "Maximaal aantal outputtokens",
				"description": "Maximaal aantal tokens dat het model in een antwoord kan genereren. (Geef -1 op om de server het maximum te laten bepalen.)"
			},
			"contextWindow": {
				"label": "Contextvenstergrootte",
				"description": "Totaal aantal tokens (input + output) dat het model kan verwerken."
			},
			"imageSupport": {
				"label": "Ondersteuning voor afbeeldingen",
				"description": "Kan dit model afbeeldingen verwerken en begrijpen?"
			},
			"computerUse": {
				"label": "Computergebruik",
				"description": "Kan dit model met een browser werken? (bijv. Claude 3.7 Sonnet)."
			},
			"promptCache": {
				"label": "Prompt caching",
				"description": "Kan dit model prompts cachen?"
			},
			"pricing": {
				"input": {
					"label": "Invoerprijs",
					"description": "Kosten per miljoen tokens in de input/prompt. Dit beïnvloedt de kosten van het verzenden van context en instructies naar het model."
				},
				"output": {
					"label": "Uitvoerprijs",
					"description": "Kosten per miljoen tokens in het antwoord van het model. Dit beïnvloedt de kosten van gegenereerde inhoud en voltooiingen."
				},
				"cacheReads": {
					"label": "Cache-leesprijs",
					"description": "Kosten per miljoen tokens voor het lezen uit de cache. Dit is de prijs die wordt gerekend wanneer een gecachte reactie wordt opgehaald."
				},
				"cacheWrites": {
					"label": "Cache-schrijfprijs",
					"description": "Kosten per miljoen tokens voor het schrijven naar de cache. Dit is de prijs die wordt gerekend wanneer een prompt voor het eerst wordt gecachet."
				}
			},
			"resetDefaults": "Standaardwaarden herstellen"
		},
		"rateLimitSeconds": {
			"label": "Snelheidslimiet",
			"description": "Minimale tijd tussen API-verzoeken."
		},
		"reasoningEffort": {
			"label": "Model redeneervermogen",
			"high": "Hoog",
			"medium": "Middel",
			"low": "Laag"
		},
		"setReasoningLevel": "Redeneervermogen inschakelen"
	},
	"browser": {
		"enable": {
			"label": "Browserhulpmiddel inschakelen",
			"description": "Indien ingeschakeld, kan Kilo Code een browser gebruiken om te interageren met websites wanneer modellen computergebruik ondersteunen. <0>Meer informatie</0>"
		},
		"viewport": {
			"label": "Viewport-grootte",
			"description": "Selecteer de viewport-grootte voor browserinteracties. Dit beïnvloedt hoe websites worden weergegeven en gebruikt.",
			"options": {
				"largeDesktop": "Groot bureaublad (1280x800)",
				"smallDesktop": "Klein bureaublad (900x600)",
				"tablet": "Tablet (768x1024)",
				"mobile": "Mobiel (360x640)"
			}
		},
		"screenshotQuality": {
			"label": "Screenshotkwaliteit",
			"description": "Pas de WebP-kwaliteit van browserscreenshots aan. Hogere waarden geven duidelijkere screenshots maar verhogen het tokengebruik."
		},
		"remote": {
			"label": "Gebruik externe browserverbinding",
			"description": "Verbind met een Chrome-browser die draait met remote debugging ingeschakeld (--remote-debugging-port=9222).",
			"urlPlaceholder": "Aangepaste URL (bijv. http://localhost:9222)",
			"testButton": "Verbinding testen",
			"testingButton": "Bezig met testen...",
			"instructions": "Voer het DevTools Protocol hostadres in of laat leeg om lokale Chrome-instanties automatisch te detecteren. De knop Verbinding testen probeert de aangepaste URL als opgegeven, of detecteert automatisch als het veld leeg is."
		}
	},
	"checkpoints": {
		"enable": {
			"label": "Automatische checkpoints inschakelen",
			"description": "Indien ingeschakeld, maakt Kilo Code automatisch checkpoints tijdens het uitvoeren van taken, zodat je eenvoudig wijzigingen kunt bekijken of terugzetten. <0>Meer informatie</0>"
		}
	},
	"notifications": {
		"sound": {
			"label": "Geluidseffecten inschakelen",
			"description": "Indien ingeschakeld, speelt Kilo Code geluidseffecten af voor meldingen en gebeurtenissen.",
			"volumeLabel": "Volume"
		},
		"tts": {
			"label": "Tekst-naar-spraak inschakelen",
			"description": "Indien ingeschakeld, leest Kilo Code zijn antwoorden hardop voor via tekst-naar-spraak.",
			"speedLabel": "Snelheid"
		}
	},
	"contextManagement": {
		"description": "Bepaal welke informatie wordt opgenomen in het contextvenster van de AI, wat invloed heeft op tokengebruik en antwoordkwaliteit",
		"autoCondenseContextPercent": {
			"label": "Drempelwaarde om intelligente contextcompressie te activeren",
			"description": "Wanneer het contextvenster deze drempelwaarde bereikt, zal Kilo Code het automatisch comprimeren."
		},
		"condensingApiConfiguration": {
			"label": "API-configuratie voor contextcondensatie",
			"description": "Selecteer welke API-configuratie gebruikt moet worden voor contextcondensatie. Laat leeg om de huidige actieve configuratie te gebruiken.",
			"useCurrentConfig": "Standaard"
		},
		"customCondensingPrompt": {
			"label": "Aangepaste contextcondensatieprompt",
			"description": "Aangepaste systeemprompt voor contextcondensatie. Laat leeg om de standaardprompt te gebruiken.",
			"placeholder": "Voer hier je aangepaste condensatieprompt in...\n\nJe kunt dezelfde structuur gebruiken als de standaardprompt:\n- Vorig gesprek\n- Huidig werk\n- Belangrijke technische concepten\n- Relevante bestanden en code\n- Probleemoplossing\n- Openstaande taken en volgende stappen",
			"reset": "Herstellen naar standaard",
			"hint": "Leeg = gebruik standaardprompt"
		},
		"autoCondenseContext": {
			"name": "Automatisch intelligente contextcompressie activeren"
		},
		"openTabs": {
			"label": "Limiet geopende tabbladen in context",
			"description": "Maximaal aantal geopende VSCode-tabbladen dat in de context wordt opgenomen. Hogere waarden geven meer context maar verhogen het tokengebruik."
		},
		"workspaceFiles": {
			"label": "Limiet werkruimtebestanden in context",
			"description": "Maximaal aantal bestanden dat wordt opgenomen in details van de huidige werkmap. Hogere waarden geven meer context maar verhogen het tokengebruik."
		},
		"rooignore": {
			"label": ".kilocodeignore-bestanden tonen in lijsten en zoekopdrachten",
			"description": "Indien ingeschakeld, worden bestanden die overeenkomen met patronen in .kilocodeignore getoond in lijsten met een slotje. Indien uitgeschakeld, worden deze bestanden volledig verborgen in lijsten en zoekopdrachten."
		},
		"maxReadFile": {
			"label": "Automatisch afkappen bij bestandslezen",
			"description": "Kilo Code leest dit aantal regels wanneer het model geen begin/eindwaarden opgeeft. Als dit aantal lager is dan het totaal, genereert Kilo Code een index van codelijnen. Speciale gevallen: -1 laat Kilo Code het hele bestand lezen (zonder indexering), 0 leest geen regels en geeft alleen een minimale index. Lagere waarden minimaliseren het initiële contextgebruik en maken precieze vervolg-leesopdrachten mogelijk. Expliciete begin/eind-aanvragen worden niet door deze instelling beperkt.",
			"lines": "regels",
			"always_full_read": "Altijd volledig bestand lezen"
		},
		"maxConcurrentFileReads": {
			"label": "Limiet gelijktijdige bestandslezingen",
			"description": "Maximum aantal bestanden dat de 'read_file' tool tegelijkertijd kan verwerken. Hogere waarden kunnen het lezen van meerdere kleine bestanden versnellen maar verhogen het geheugengebruik."
		}
	},
	"terminal": {
		"basic": {
			"label": "Terminalinstellingen: Basis",
			"description": "Basis terminalinstellingen"
		},
		"advanced": {
			"label": "Terminalinstellingen: Geavanceerd",
			"description": "De volgende opties vereisen mogelijk een herstart van de terminal om de instelling toe te passen."
		},
		"outputLineLimit": {
			"label": "Terminaluitvoerlimiet",
			"description": "Maximaal aantal regels dat wordt opgenomen in de terminaluitvoer bij het uitvoeren van commando's. Overtollige regels worden uit het midden verwijderd om tokens te besparen. <0>Meer informatie</0>"
		},
		"shellIntegrationTimeout": {
			"label": "Terminal shell-integratie timeout",
			"description": "Maximale wachttijd voor het initialiseren van shell-integratie voordat commando's worden uitgevoerd. Voor gebruikers met lange shell-opstarttijden moet deze waarde mogelijk worden verhoogd als je 'Shell Integration Unavailable'-fouten ziet in de terminal. <0>Meer informatie</0>"
		},
		"shellIntegrationDisabled": {
			"label": "Terminal shell-integratie uitschakelen",
			"description": "Schakel dit in als terminalcommando's niet correct werken of als je 'Shell Integration Unavailable'-fouten ziet. Dit gebruikt een eenvoudigere methode om commando's uit te voeren en omzeilt enkele geavanceerde terminalfuncties. <0>Meer informatie</0>"
		},
		"commandDelay": {
			"label": "Terminalcommando-vertraging",
			"description": "Vertraging in milliseconden na het uitvoeren van een commando. De standaardinstelling van 0 schakelt de vertraging volledig uit. Dit kan helpen om te zorgen dat de uitvoer volledig wordt vastgelegd in terminals met timingproblemen. In de meeste terminals wordt dit geïmplementeerd door `PROMPT_COMMAND='sleep N'` te zetten en in Powershell wordt `start-sleep` toegevoegd aan het einde van elk commando. Oorspronkelijk was dit een workaround voor VSCode bug#237208 en is mogelijk niet meer nodig. <0>Meer informatie</0>"
		},
		"compressProgressBar": {
			"label": "Voortgangsbalk-uitvoer comprimeren",
			"description": "Indien ingeschakeld, verwerkt Kilo Code terminaluitvoer met carriage returns (\r) om te simuleren hoe een echte terminal inhoud weergeeft. Dit verwijdert tussenliggende voortgangsbalken en behoudt alleen de eindstatus, waardoor er meer contextruimte overblijft. <0>Meer informatie</0>"
		},
		"powershellCounter": {
			"label": "PowerShell-teller workaround inschakelen",
			"description": "Indien ingeschakeld, voegt Kilo Code een teller toe aan PowerShell-commando's om correcte uitvoering te garanderen. Dit helpt bij PowerShell-terminals die problemen hebben met het vastleggen van uitvoer. <0>Meer informatie</0>"
		},
		"zshClearEolMark": {
			"label": "ZSH EOL-markering wissen",
			"description": "Indien ingeschakeld, wist Kilo Code de ZSH end-of-line markering door PROMPT_EOL_MARK='' te zetten. Dit voorkomt problemen met de interpretatie van uitvoer die eindigt met speciale tekens zoals '%'. <0>Meer informatie</0>"
		},
		"zshOhMy": {
			"label": "Oh My Zsh-integratie inschakelen",
			"description": "Indien ingeschakeld, zet Kilo Code ITERM_SHELL_INTEGRATION_INSTALLED=Yes om Oh My Zsh shell-integratiefuncties te activeren. Het toepassen van deze instelling kan een herstart van de IDE vereisen. <0>Meer informatie</0>"
		},
		"zshP10k": {
			"label": "Powerlevel10k-integratie inschakelen",
			"description": "Indien ingeschakeld, zet Kilo Code POWERLEVEL9K_TERM_SHELL_INTEGRATION=true om Powerlevel10k shell-integratiefuncties te activeren. <0>Meer informatie</0>"
		},
		"zdotdir": {
			"label": "ZDOTDIR-afhandeling inschakelen",
			"description": "Indien ingeschakeld, maakt Kilo Code een tijdelijke map aan voor ZDOTDIR om zsh shell-integratie correct af te handelen. Dit zorgt ervoor dat VSCode shell-integratie goed werkt met zsh en je zsh-configuratie behouden blijft. <0>Meer informatie</0>"
		},
		"inheritEnv": {
			"label": "Omgevingsvariabelen overnemen",
			"description": "Indien ingeschakeld, neemt de terminal omgevingsvariabelen over van het bovenliggende VSCode-proces, zoals shell-integratie-instellingen uit het gebruikersprofiel. Dit schakelt direct de VSCode-instelling `terminal.integrated.inheritEnv` om. <0>Meer informatie</0>"
		}
	},
	"advanced": {
		"diff": {
			"label": "Bewerken via diffs inschakelen",
			"description": "Indien ingeschakeld kan Kilo Code sneller bestanden bewerken en worden afgekorte volledige-bestandswijzigingen automatisch geweigerd. Werkt het beste met het nieuwste Claude 4 Sonnet-model.",
			"strategy": {
				"label": "Diff-strategie",
				"options": {
					"standard": "Standaard (één blok)",
					"multiBlock": "Experimenteel: Multi-block diff",
					"unified": "Experimenteel: Unified diff"
				},
				"descriptions": {
					"standard": "Standaard diff-strategie past wijzigingen toe op één codeblok tegelijk.",
					"unified": "Unified diff-strategie gebruikt meerdere methoden om diffs toe te passen en kiest de beste aanpak.",
					"multiBlock": "Multi-block diff-strategie laat toe om meerdere codeblokken in één verzoek bij te werken."
				}
			},
			"matchPrecision": {
				"label": "Matchnauwkeurigheid",
				"description": "Deze schuifregelaar bepaalt hoe nauwkeurig codeblokken moeten overeenkomen bij het toepassen van diffs. Lagere waarden laten flexibelere matching toe maar verhogen het risico op verkeerde vervangingen. Gebruik waarden onder 100% met uiterste voorzichtigheid."
			}
		}
	},
	"experimental": {
		"DIFF_STRATEGY_UNIFIED": {
			"name": "Experimentele unified diff-strategie gebruiken",
			"description": "Schakel de experimentele unified diff-strategie in. Deze strategie kan het aantal herhalingen door model fouten verminderen, maar kan onverwacht gedrag of onjuiste bewerkingen veroorzaken. Alleen inschakelen als je de risico's begrijpt en wijzigingen zorgvuldig wilt controleren."
		},
		"SEARCH_AND_REPLACE": {
			"name": "Experimentele zoek-en-vervang-tool gebruiken",
			"description": "Schakel de experimentele zoek-en-vervang-tool in, waarmee Kilo Code meerdere instanties van een zoekterm in één verzoek kan vervangen."
		},
		"INSERT_BLOCK": {
			"name": "Experimentele inhoud-invoeg-tool gebruiken",
			"description": "Schakel de experimentele inhoud-invoeg-tool in, waarmee Kilo Code inhoud op specifieke regelnummers kan invoegen zonder een diff te maken."
		},
		"POWER_STEERING": {
			"name": "Experimentele 'power steering'-modus gebruiken",
			"description": "Indien ingeschakeld, herinnert Kilo Code het model vaker aan de details van de huidige modusdefinitie. Dit leidt tot sterkere naleving van roldefinities en aangepaste instructies, maar gebruikt meer tokens per bericht."
		},
		"AUTOCOMPLETE": {
			"name": "Gebruik experimentele \"automatisch aanvullen\"-functie",
			"description": "Indien ingeschakeld, zal Kilo Code inline codesuggesties geven terwijl je typt."
		},
		"MULTI_SEARCH_AND_REPLACE": {
			"name": "Experimentele multi-block diff-tool gebruiken",
			"description": "Indien ingeschakeld, gebruikt Kilo Code de multi-block diff-tool. Hiermee wordt geprobeerd meerdere codeblokken in het bestand in één verzoek bij te werken."
		},
		"CONCURRENT_FILE_READS": {
			"name": "Gelijktijdig lezen van bestanden inschakelen",
<<<<<<< HEAD
			"description": "Wanneer ingeschakeld, kan Kilo Code meerdere bestanden in één verzoek lezen (tot 15 bestanden). Wanneer uitgeschakeld, moet Kilo Code bestanden één voor één lezen. Uitschakelen kan helpen bij het werken met minder capabele modellen of wanneer u meer controle over bestandstoegang wilt."
=======
			"description": "Wanneer ingeschakeld, kan Roo meerdere bestanden in één verzoek lezen. Wanneer uitgeschakeld, moet Roo bestanden één voor één lezen. Uitschakelen kan helpen bij het werken met minder capabele modellen of wanneer u meer controle over bestandstoegang wilt."
		},
		"DISABLE_COMPLETION_COMMAND": {
			"name": "Commando-uitvoering in attempt_completion uitschakelen",
			"description": "Indien ingeschakeld, zal de attempt_completion tool geen commando's uitvoeren. Dit is een experimentele functie ter voorbereiding op het afschaffen van commando-uitvoering bij taakvoltooiing."
>>>>>>> 04a66f92
		}
	},
	"promptCaching": {
		"label": "Prompt caching inschakelen",
		"description": "Indien ingeschakeld, gebruikt Kilo Code dit model met prompt caching om kosten te verlagen."
	},
	"temperature": {
		"useCustom": "Aangepaste temperatuur gebruiken",
		"description": "Bepaalt de willekeurigheid in de antwoorden van het model.",
		"rangeDescription": "Hogere waarden maken de output willekeuriger, lagere waarden maken deze deterministischer."
	},
	"modelInfo": {
		"supportsImages": "Ondersteunt afbeeldingen",
		"noImages": "Ondersteunt geen afbeeldingen",
		"supportsComputerUse": "Ondersteunt computergebruik",
		"noComputerUse": "Ondersteunt geen computergebruik",
		"supportsPromptCache": "Ondersteunt prompt caching",
		"noPromptCache": "Ondersteunt geen prompt caching",
		"maxOutput": "Maximale output",
		"inputPrice": "Invoerprijs",
		"outputPrice": "Uitvoerprijs",
		"cacheReadsPrice": "Cache-leesprijs",
		"cacheWritesPrice": "Cache-schrijfprijs",
		"enableStreaming": "Streaming inschakelen",
		"enableR1Format": "R1-modelparameters inschakelen",
		"enableR1FormatTips": "Moet ingeschakeld zijn bij gebruik van R1-modellen zoals QWQ om 400-fouten te voorkomen",
		"useAzure": "Azure gebruiken",
		"azureApiVersion": "Azure API-versie instellen",
		"gemini": {
			"freeRequests": "* Gratis tot {{count}} verzoeken per minuut. Daarna is de prijs afhankelijk van de promptgrootte.",
			"pricingDetails": "Zie prijsdetails voor meer info.",
			"billingEstimate": "* Facturering is een schatting - de exacte kosten hangen af van de promptgrootte."
		}
	},
	"modelPicker": {
		"automaticFetch": "De extensie haalt automatisch de nieuwste lijst met modellen op van <serviceLink>{{serviceName}}</serviceLink>. Weet je niet welk model je moet kiezen? Kilo Code werkt het beste met <defaultModelLink>{{defaultModelId}}</defaultModelLink>. Je kunt ook zoeken op 'free' voor gratis opties die nu beschikbaar zijn.",
		"label": "Model",
		"searchPlaceholder": "Zoeken",
		"noMatchFound": "Geen overeenkomsten gevonden",
		"useCustomModel": "Aangepast gebruiken: {{modelId}}"
	},
	"footer": {
		"feedback": "Heb je vragen of feedback? Open gerust een issue op <githubLink>github.com/Kilo-Org/kilocode</githubLink> of sluit je aan bij <redditLink>reddit.com/r/kilocode</redditLink> of <discordLink>kilocode.ai/discord</discordLink>",
		"support": "Voor financiële vragen kunt u contact opnemen met de klantenservice via <supportLink>hi@kilocode.ai</supportLink>",
		"telemetry": {
			"label": "Anonieme fout- en gebruiksrapportage toestaan",
			"description": "Help Kilo Code te verbeteren door anonieme gebruiksgegevens en foutmeldingen te verzenden. Er worden nooit code, prompts of persoonlijke gegevens verzonden. Zie ons privacybeleid voor meer informatie."
		},
		"settings": {
			"import": "Importeren",
			"export": "Exporteren",
			"reset": "Resetten"
		}
	},
	"thinkingBudget": {
		"maxTokens": "Max tokens",
		"maxThinkingTokens": "Max denk-tokens"
	},
	"validation": {
		"apiKey": "Je moet een geldige API-sleutel opgeven.",
		"awsRegion": "Je moet een regio kiezen om Amazon Bedrock te gebruiken.",
		"googleCloud": "Je moet een geldig Google Cloud Project-ID en regio opgeven.",
		"modelId": "Je moet een geldig model-ID opgeven.",
		"modelSelector": "Je moet een geldige modelselector opgeven.",
		"openAi": "Je moet een geldige basis-URL, API-sleutel en model-ID opgeven.",
		"arn": {
			"invalidFormat": "Ongeldig ARN-formaat. Controleer de formaatvereisten.",
			"regionMismatch": "Waarschuwing: De regio in je ARN ({{arnRegion}}) komt niet overeen met je geselecteerde regio ({{region}}). Dit kan toegangsfouten veroorzaken. De provider gebruikt de regio uit de ARN."
		},
		"modelAvailability": "Het opgegeven model-ID ({{modelId}}) is niet beschikbaar. Kies een ander model.",
		"providerNotAllowed": "Provider '{{provider}}' is niet toegestaan door je organisatie",
		"modelNotAllowed": "Model '{{model}}' is niet toegestaan voor provider '{{provider}}' door je organisatie",
		"profileInvalid": "Dit profiel bevat een provider of model dat niet is toegestaan door je organisatie"
	},
	"placeholders": {
		"apiKey": "Voer API-sleutel in...",
		"profileName": "Voer profielnaam in",
		"accessKey": "Voer toegangssleutel in...",
		"secretKey": "Voer geheime sleutel in...",
		"sessionToken": "Voer sessietoken in...",
		"credentialsJson": "Voer Credentials JSON in...",
		"keyFilePath": "Voer pad naar sleutelbestand in...",
		"projectId": "Voer project-ID in...",
		"customArn": "Voer ARN in (bijv. arn:aws:bedrock:us-east-1:123456789012:foundation-model/my-model)",
		"baseUrl": "Voer basis-URL in...",
		"modelId": {
			"lmStudio": "bijv. meta-llama-3.1-8b-instruct",
			"lmStudioDraft": "bijv. lmstudio-community/llama-3.2-1b-instruct",
			"ollama": "bijv. llama3.1"
		},
		"numbers": {
			"maxTokens": "bijv. 4096",
			"contextWindow": "bijv. 128000",
			"inputPrice": "bijv. 0.0001",
			"outputPrice": "bijv. 0.0002",
			"cacheWritePrice": "bijv. 0.00005"
		}
	},
	"defaults": {
		"ollamaUrl": "Standaard: http://localhost:11434",
		"lmStudioUrl": "Standaard: http://localhost:1234",
		"geminiUrl": "Standaard: https://generativelanguage.googleapis.com"
	},
	"labels": {
		"customArn": "Aangepaste ARN",
		"useCustomArn": "Aangepaste ARN gebruiken..."
	}
}<|MERGE_RESOLUTION|>--- conflicted
+++ resolved
@@ -499,15 +499,11 @@
 		},
 		"CONCURRENT_FILE_READS": {
 			"name": "Gelijktijdig lezen van bestanden inschakelen",
-<<<<<<< HEAD
-			"description": "Wanneer ingeschakeld, kan Kilo Code meerdere bestanden in één verzoek lezen (tot 15 bestanden). Wanneer uitgeschakeld, moet Kilo Code bestanden één voor één lezen. Uitschakelen kan helpen bij het werken met minder capabele modellen of wanneer u meer controle over bestandstoegang wilt."
-=======
-			"description": "Wanneer ingeschakeld, kan Roo meerdere bestanden in één verzoek lezen. Wanneer uitgeschakeld, moet Roo bestanden één voor één lezen. Uitschakelen kan helpen bij het werken met minder capabele modellen of wanneer u meer controle over bestandstoegang wilt."
+			"description": "Wanneer ingeschakeld, kan Kilo Code meerdere bestanden in één verzoek lezen. Wanneer uitgeschakeld, moet Kilo Code bestanden één voor één lezen. Uitschakelen kan helpen bij het werken met minder capabele modellen of wanneer u meer controle over bestandstoegang wilt."
 		},
 		"DISABLE_COMPLETION_COMMAND": {
 			"name": "Commando-uitvoering in attempt_completion uitschakelen",
 			"description": "Indien ingeschakeld, zal de attempt_completion tool geen commando's uitvoeren. Dit is een experimentele functie ter voorbereiding op het afschaffen van commando-uitvoering bij taakvoltooiing."
->>>>>>> 04a66f92
 		}
 	},
 	"promptCaching": {
