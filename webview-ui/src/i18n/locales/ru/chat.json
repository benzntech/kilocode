{
	"greeting": "Добро пожаловать в Kilo Code",
	"task": {
		"title": "Задача",
		"seeMore": "Показать больше",
		"seeLess": "Показать меньше",
		"tokens": "Токенов:",
		"cache": "Кэш:",
		"apiCost": "Стоимость API:",
		"contextWindow": "Длина контекста:",
		"closeAndStart": "Закрыть задачу и начать новую",
		"export": "Экспортировать историю задач",
		"delete": "Удалить задачу (Shift + клик для пропуска подтверждения)",
		"condenseContext": "Интеллектуально сжать контекст",
		"share": "Поделиться задачей",
		"shareWithOrganization": "Поделиться с организацией",
		"shareWithOrganizationDescription": "Только члены вашей организации могут получить доступ",
		"sharePublicly": "Поделиться публично",
		"sharePubliclyDescription": "Любой, у кого есть ссылка, может получить доступ",
		"connectToCloud": "Подключиться к облаку",
		"connectToCloudDescription": "Войди в Kilo Code Cloud, чтобы делиться задачами",
		"sharingDisabledByOrganization": "Обмен отключен организацией",
		"shareSuccessOrganization": "Ссылка организации скопирована в буфер обмена",
		"shareSuccessPublic": "Публичная ссылка скопирована в буфер обмена"
	},
	"history": {
		"title": "История"
	},
	"unpin": "Открепить",
	"pin": "Закрепить",
	"retry": {
		"title": "Повторить",
		"tooltip": "Попробовать выполнить операцию снова"
	},
	"startNewTask": {
		"title": "Начать новую задачу",
		"tooltip": "Начать новую задачу"
	},
	"reportBug": {
		"title": "Сообщить об ошибке"
	},
	"proceedAnyways": {
		"title": "Все равно продолжить",
		"tooltip": "Продолжить выполнение команды"
	},
	"save": {
		"title": "Сохранить",
		"tooltip": "Сохранить изменения в файле"
	},
	"tokenProgress": {
		"availableSpace": "Доступно места: {{amount}} токенов",
		"tokensUsed": "Использовано токенов: {{used}} из {{total}}",
		"reservedForResponse": "Зарезервировано для ответа модели: {{amount}} токенов"
	},
	"reject": {
		"title": "Отклонить",
		"tooltip": "Отклонить это действие"
	},
	"completeSubtaskAndReturn": "Завершить подзадачу и вернуться",
	"approve": {
		"title": "Одобрить",
		"tooltip": "Одобрить это действие"
	},
	"runCommand": {
		"title": "Выполнить команду",
		"tooltip": "Выполнить эту команду"
	},
	"proceedWhileRunning": {
		"title": "Продолжить во время выполнения",
		"tooltip": "Продолжить несмотря на предупреждения"
	},
	"resumeTask": {
		"title": "Возобновить задачу",
		"tooltip": "Продолжить текущую задачу"
	},
	"killCommand": {
		"title": "Завершить команду",
		"tooltip": "Завершить текущую команду"
	},
	"terminate": {
		"title": "Завершить",
		"tooltip": "Завершить текущую задачу"
	},
	"cancel": {
		"title": "Отмена",
		"tooltip": "Отменить текущую операцию"
	},
	"scrollToBottom": "Прокрутить чат вниз",
	"about": "Создавайте, рефакторите и отлаживайте код с помощью ИИ. Подробнее см. в нашей <DocsLink>документации</DocsLink>.",
	"rooTips": {
		"boomerangTasks": {
			"title": "Оркестрация задач",
			"description": "Разделяйте задачи на более мелкие, управляемые части"
		},
		"stickyModels": {
			"title": "Липкие режимы",
			"description": "Каждый режим запоминает вашу последнюю использованную модель"
		},
		"tools": {
			"title": "Инструменты",
			"description": "Разрешите ИИ решать проблемы, просматривая веб-страницы, выполняя команды и т. д."
		},
		"customizableModes": {
			"title": "Настраиваемые режимы",
			"description": "Специализированные персонажи с собственным поведением и назначенными моделями"
		}
	},
	"onboarding": "<strong>Ваш список задач в этом рабочем пространстве пуст.</strong> Начните с ввода задачи ниже. Не знаете, с чего начать? Подробнее о возможностях Kilo Code читайте в <DocsLink>документации</DocsLink>.",
	"selectMode": "Выберите режим взаимодействия",
	"selectApiConfig": "Выберите конфигурацию API",
	"selectModelConfig": "Выберите модель",
	"enhancePrompt": "Улучшить запрос с дополнительным контекстом",
	"enhancePromptDescription": "Кнопка 'Улучшить запрос' помогает сделать ваш запрос лучше, предоставляя дополнительный контекст, уточнения или переформулировку. Попробуйте ввести запрос и снова нажать кнопку, чтобы увидеть, как это работает.",
	"modeSelector": {
		"title": "Режимы",
		"marketplace": "Маркетплейс режимов",
		"settings": "Настройки режимов",
		"description": "Специализированные персоны, которые настраивают поведение Roo."
	},
	"addImages": "Добавить изображения к сообщению",
	"sendMessage": "Отправить сообщение",
	"typeMessage": "Введите сообщение...",
	"typeTask": "Введите вашу задачу здесь...",
	"addContext": "@ для добавления контекста, / для смены режима",
	"dragFiles": "удерживайте shift для перетаскивания файлов",
	"dragFilesImages": "удерживайте shift для перетаскивания файлов/изображений",
	"errorReadingFile": "Ошибка чтения файла:",
	"noValidImages": "Не удалось обработать ни одно изображение",
	"separator": "Разделитель",
	"edit": "Редактировать...",
	"forNextMode": "для следующего режима",
	"apiRequest": {
		"title": "API-запрос",
		"failed": "API-запрос не выполнен",
		"streaming": "API-запрос...",
		"cancelled": "API-запрос отменен",
		"streamingFailed": "Ошибка потокового API-запроса"
	},
	"checkpoint": {
		"initial": "Начальная точка сохранения",
		"regular": "Точка сохранения",
		"initializingWarning": "Точка сохранения еще инициализируется... Если это занимает слишком много времени, вы можете отключить точки сохранения в <settingsLink>настройках</settingsLink> и перезапустить задачу.",
		"menu": {
			"viewDiff": "Просмотреть различия",
			"restore": "Восстановить точку сохранения",
			"restoreFiles": "Восстановить файлы",
			"restoreFilesDescription": "Восстанавливает файлы вашего проекта до состояния на момент этой точки.",
			"restoreFilesAndTask": "Восстановить файлы и задачу",
			"confirm": "Подтвердить",
			"cancel": "Отмена",
			"cannotUndo": "Это действие нельзя отменить.",
			"restoreFilesAndTaskDescription": "Восстанавливает файлы проекта до состояния на момент этой точки и удаляет все сообщения после нее."
		},
		"current": "Текущая"
	},
	"instructions": {
		"wantsToFetch": "Kilo Code хочет получить подробные инструкции для помощи с текущей задачей"
	},
	"fileOperations": {
		"wantsToRead": "Kilo Code хочет прочитать этот файл:",
		"wantsToReadOutsideWorkspace": "Kilo Code хочет прочитать этот файл вне рабочей области:",
		"didRead": "Kilo Code прочитал этот файл:",
		"wantsToEdit": "Kilo Code хочет отредактировать этот файл:",
		"wantsToEditOutsideWorkspace": "Kilo Code хочет отредактировать этот файл вне рабочей области:",
		"wantsToEditProtected": "Kilo Code хочет отредактировать защищённый файл конфигурации:",
		"wantsToCreate": "Kilo Code хочет создать новый файл:",
		"wantsToSearchReplace": "Kilo Code хочет выполнить поиск и замену в этом файле:",
		"didSearchReplace": "Kilo Code выполнил поиск и замену в этом файле:",
		"wantsToInsert": "Kilo Code хочет вставить содержимое в этот файл:",
		"wantsToInsertWithLineNumber": "Kilo Code хочет вставить содержимое в этот файл на строку {{lineNumber}}:",
		"wantsToInsertAtEnd": "Kilo Code хочет добавить содержимое в конец этого файла:",
		"wantsToReadAndXMore": "Kilo Code хочет прочитать этот файл и еще {{count}}:",
		"wantsToReadMultiple": "Kilo Code хочет прочитать несколько файлов:",
		"wantsToApplyBatchChanges": "Kilo Code хочет применить изменения к нескольким файлам:"
	},
	"directoryOperations": {
		"wantsToViewTopLevel": "Kilo Code хочет просмотреть файлы верхнего уровня в этой директории:",
		"didViewTopLevel": "Kilo Code просмотрел файлы верхнего уровня в этой директории:",
		"wantsToViewRecursive": "Kilo Code хочет рекурсивно просмотреть все файлы в этой директории:",
		"didViewRecursive": "Kilo Code рекурсивно просмотрел все файлы в этой директории:",
		"wantsToViewDefinitions": "Kilo Code хочет просмотреть имена определений исходного кода в этой директории:",
		"didViewDefinitions": "Kilo Code просмотрел имена определений исходного кода в этой директории:",
		"wantsToSearch": "Kilo Code хочет выполнить поиск в этой директории по <code>{{regex}}</code>:",
		"didSearch": "Kilo Code выполнил поиск в этой директории по <code>{{regex}}</code>:",
		"wantsToSearchOutsideWorkspace": "Kilo Code хочет выполнить поиск в этой директории (вне рабочего пространства) по <code>{{regex}}</code>:",
		"didSearchOutsideWorkspace": "Kilo Code выполнил поиск в этой директории (вне рабочего пространства) по <code>{{regex}}</code>:",
		"wantsToViewTopLevelOutsideWorkspace": "Kilo Code хочет просмотреть файлы верхнего уровня в этой директории (вне рабочего пространства):",
		"didViewTopLevelOutsideWorkspace": "Kilo Code просмотрел файлы верхнего уровня в этой директории (вне рабочего пространства):",
		"wantsToViewRecursiveOutsideWorkspace": "Kilo Code хочет рекурсивно просмотреть все файлы в этой директории (вне рабочего пространства):",
		"didViewRecursiveOutsideWorkspace": "Kilo Code рекурсивно просмотрел все файлы в этой директории (вне рабочего пространства):",
		"wantsToViewDefinitionsOutsideWorkspace": "Kilo Code хочет просмотреть имена определений исходного кода в этой директории (вне рабочего пространства):",
		"didViewDefinitionsOutsideWorkspace": "Kilo Code просмотрел имена определений исходного кода в этой директории (вне рабочего пространства):"
	},
	"commandOutput": "Вывод команды",
	"response": "Ответ",
	"arguments": "Аргументы",
	"mcp": {
		"wantsToUseTool": "Kilo Code хочет использовать инструмент на сервере MCP {{serverName}}:",
		"wantsToAccessResource": "Kilo Code хочет получить доступ к ресурсу на сервере MCP {{serverName}}:"
	},
	"modes": {
		"wantsToSwitch": "Kilo Code хочет переключиться в режим {{mode}}",
		"wantsToSwitchWithReason": "Kilo Code хочет переключиться в режим {{mode}}, потому что: {{reason}}",
		"didSwitch": "Kilo Code переключился в режим {{mode}}",
		"didSwitchWithReason": "Kilo Code переключился в режим {{mode}}, потому что: {{reason}}"
	},
	"subtasks": {
		"wantsToCreate": "Kilo Code хочет создать новую подзадачу в режиме {{mode}}:",
		"wantsToFinish": "Kilo Code хочет завершить эту подзадачу",
		"newTaskContent": "Инструкции по подзадаче",
		"completionContent": "Подзадача завершена",
		"resultContent": "Результаты подзадачи",
		"defaultResult": "Пожалуйста, переходите к следующей задаче.",
		"completionInstructions": "Подзадача завершена! Вы можете просмотреть результаты и предложить исправления или следующие шаги. Если всё в порядке, подтвердите для возврата результата в родительскую задачу."
	},
	"questions": {
		"hasQuestion": "У Kilo Code есть вопрос:"
	},
	"taskCompleted": "Задача завершена",
	"error": "Ошибка",
	"diffError": {
		"title": "Не удалось выполнить редактирование"
	},
	"troubleMessage": "У Kilo Code возникли проблемы...",
	"powershell": {
		"issues": "Похоже, у вас проблемы с Windows PowerShell, пожалуйста, ознакомьтесь с этим"
	},
	"autoApprove": {
		"title": "Автоодобрение:",
		"none": "Нет",
		"description": "Автоодобрение позволяет Kilo Code выполнять действия без запроса разрешения. Включайте только для полностью доверенных действий. Более подробная настройка доступна в <settingsLink>Настройках</settingsLink>."
	},
	"announcement": {
		"title": "🎉 Выпущен Roo Code {{version}}",
		"description": "Roo Code {{version}} приносит мощные новые функции и значительные улучшения для совершенствования вашего рабочего процесса разработки.",
		"whatsNew": "Что нового",
		"feature1": "<bold>Обмен задачами в 1 клик</bold>: Мгновенно делитесь своими задачами с коллегами и сообществом одним кликом.",
		"feature2": "<bold>Поддержка глобального каталога .roo</bold>: Загружайте правила и конфигурации из глобального каталога .roo для согласованных настроек между проектами.",
		"feature3": "<bold>Улучшенные переходы от Архитектора к Коду</bold>: Плавные переходы от планирования в режиме Архитектора к реализации в режиме Кода.",
		"hideButton": "Скрыть объявление",
		"detailsDiscussLinks": "Подробнее и обсуждение в <discordLink>Discord</discordLink> и <redditLink>Reddit</redditLink> 🚀"
	},
	"reasoning": {
		"thinking": "Обдумывание",
		"seconds": "{{count}}с"
	},
	"contextCondense": {
		"title": "Контекст сжат",
		"condensing": "Сжатие контекста...",
		"errorHeader": "Не удалось сжать контекст",
		"tokens": "токены"
	},
	"followUpSuggest": {
		"copyToInput": "Скопировать во ввод (то же, что shift + клик)",
		"autoSelectCountdown": "Автовыбор через {{count}}с",
		"countdownDisplay": "{{count}}с"
	},
	"browser": {
		"rooWantsToUse": "Kilo Code хочет использовать браузер:",
		"consoleLogs": "Логи консоли",
		"noNewLogs": "(Новых логов нет)",
		"screenshot": "Скриншот браузера",
		"cursor": "курсор",
		"navigation": {
			"step": "Шаг {{current}} из {{total}}",
			"previous": "Предыдущий",
			"next": "Следующий"
		},
		"sessionStarted": "Сессия браузера запущена",
		"actions": {
			"title": "Действие в браузере: ",
			"launch": "Открыть браузер по адресу {{url}}",
			"click": "Клик ({{coordinate}})",
			"type": "Ввести \"{{text}}\"",
			"scrollDown": "Прокрутить вниз",
			"scrollUp": "Прокрутить вверх",
			"close": "Закрыть браузер"
		}
	},
	"codeblock": {
		"tooltips": {
			"expand": "Развернуть блок кода",
			"collapse": "Свернуть блок кода",
			"enable_wrap": "Включить перенос строк",
			"disable_wrap": "Отключить перенос строк",
			"copy_code": "Копировать код"
		}
	},
	"systemPromptWarning": "ПРЕДУПРЕЖДЕНИЕ: Активна пользовательская системная подсказка. Это может серьезно нарушить работу и вызвать непредсказуемое поведение.",
	"profileViolationWarning": "Текущий профиль нарушает настройки вашей организации",
	"shellIntegration": {
		"title": "Предупреждение о выполнении команды",
		"description": "Ваша команда выполняется без интеграции оболочки терминала VSCode. Чтобы скрыть это предупреждение, вы можете отключить интеграцию оболочки в разделе <strong>Terminal</strong> в <settingsLink>настройках Kilo Code</settingsLink> или устранить проблемы с интеграцией терминала VSCode, используя ссылку ниже.",
		"troubleshooting": "Нажмите здесь для просмотра документации по интеграции оболочки."
	},
	"ask": {
		"autoApprovedRequestLimitReached": {
			"title": "Достигнут лимит автоматически одобренных запросов",
			"description": "Kilo Code достиг автоматически одобренного лимита в {{count}} API-запрос(ов). Хотите сбросить счетчик и продолжить задачу?",
			"button": "Сбросить и продолжить"
		}
	},
	"codebaseSearch": {
<<<<<<< HEAD
		"wantsToSearch": "Kilo Code хочет выполнить поиск в кодовой базе по <code>{{query}}</code>:",
		"wantsToSearchWithPath": "Kilo Code хочет выполнить поиск в кодовой базе по <code>{{query}}</code> в <code>{{path}}</code>:",
		"didSearch": "Найдено {{count}} результат(ов) для <code>{{query}}</code>:"
=======
		"wantsToSearch": "Roo хочет выполнить поиск в кодовой базе по <code>{{query}}</code>:",
		"wantsToSearchWithPath": "Roo хочет выполнить поиск в кодовой базе по <code>{{query}}</code> в <code>{{path}}</code>:",
		"didSearch": "Найдено {{count}} результат(ов) для <code>{{query}}</code>:",
		"resultTooltip": "Оценка схожести: {{score}} (нажмите, чтобы открыть файл)"
>>>>>>> ed536a98
	},
	"read-batch": {
		"approve": {
			"title": "Одобрить все"
		},
		"deny": {
			"title": "Отклонить все"
		}
	},
	"indexingStatus": {
		"ready": "Индекс готов",
		"indexing": "Индексация {{percentage}}%",
		"indexed": "Проиндексировано",
		"error": "Ошибка индекса",
		"status": "Статус индекса"
	},
	"versionIndicator": {
		"ariaLabel": "Версия {{version}} - Нажмите, чтобы просмотреть примечания к выпуску"
	}
}<|MERGE_RESOLUTION|>--- conflicted
+++ resolved
@@ -115,7 +115,7 @@
 		"title": "Режимы",
 		"marketplace": "Маркетплейс режимов",
 		"settings": "Настройки режимов",
-		"description": "Специализированные персоны, которые настраивают поведение Roo."
+		"description": "Специализированные персоны, которые настраивают поведение Kilo Code."
 	},
 	"addImages": "Добавить изображения к сообщению",
 	"sendMessage": "Отправить сообщение",
@@ -301,16 +301,10 @@
 		}
 	},
 	"codebaseSearch": {
-<<<<<<< HEAD
 		"wantsToSearch": "Kilo Code хочет выполнить поиск в кодовой базе по <code>{{query}}</code>:",
 		"wantsToSearchWithPath": "Kilo Code хочет выполнить поиск в кодовой базе по <code>{{query}}</code> в <code>{{path}}</code>:",
-		"didSearch": "Найдено {{count}} результат(ов) для <code>{{query}}</code>:"
-=======
-		"wantsToSearch": "Roo хочет выполнить поиск в кодовой базе по <code>{{query}}</code>:",
-		"wantsToSearchWithPath": "Roo хочет выполнить поиск в кодовой базе по <code>{{query}}</code> в <code>{{path}}</code>:",
 		"didSearch": "Найдено {{count}} результат(ов) для <code>{{query}}</code>:",
 		"resultTooltip": "Оценка схожести: {{score}} (нажмите, чтобы открыть файл)"
->>>>>>> ed536a98
 	},
 	"read-batch": {
 		"approve": {
