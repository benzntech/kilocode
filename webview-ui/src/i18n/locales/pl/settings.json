{
	"common": {
		"save": "Zapisz",
		"done": "Gotowe",
		"cancel": "Anuluj",
		"reset": "Resetuj",
		"select": "Wybierz",
		"add": "Dodaj nagłówek",
		"remove": "Usuń"
	},
	"header": {
		"title": "Ustawienia",
		"saveButtonTooltip": "Zapisz zmiany",
		"nothingChangedTooltip": "Nic się nie zmieniło",
		"doneButtonTooltip": "Odrzuć niezapisane zmiany i zamknij panel ustawień"
	},
	"unsavedChangesDialog": {
		"title": "Niezapisane zmiany",
		"description": "Czy chcesz odrzucić zmiany i kontynuować?",
		"cancelButton": "Anuluj",
		"discardButton": "Odrzuć zmiany"
	},
	"sections": {
		"providers": "Dostawcy",
		"autoApprove": "Auto-zatwierdzanie",
		"browser": "Dostęp komputera",
		"checkpoints": "Punkty kontrolne",
		"notifications": "Powiadomienia",
		"contextManagement": "Kontekst",
		"terminal": "Terminal",
		"prompts": "Podpowiedzi",
		"experimental": "Eksperymentalne",
		"language": "Język",
		"about": "O Kilo Code",
		"display": "Wyświetl"
	},
	"prompts": {
		"description": "Skonfiguruj podpowiedzi wsparcia używane do szybkich działań, takich jak ulepszanie podpowiedzi, wyjaśnianie kodu i rozwiązywanie problemów. Te podpowiedzi pomagają Kilo Code zapewnić lepsze wsparcie dla typowych zadań programistycznych."
	},
	"codeIndex": {
		"title": "Indeksowanie kodu",
		"enableLabel": "Włącz indeksowanie kodu",
		"enableDescription": "Włącz indeksowanie kodu, aby poprawić wyszukiwanie i zrozumienie kontekstu",
		"providerLabel": "Dostawca osadzania",
		"selectProviderPlaceholder": "Wybierz dostawcę",
		"openaiProvider": "OpenAI",
		"ollamaProvider": "Ollama",
		"geminiProvider": "Gemini",
		"geminiApiKeyLabel": "Klucz API:",
		"geminiApiKeyPlaceholder": "Wprowadź swój klucz API Gemini",
		"openaiCompatibleProvider": "Kompatybilny z OpenAI",
		"openAiKeyLabel": "Klucz API OpenAI",
		"openAiKeyPlaceholder": "Wprowadź swój klucz API OpenAI",
		"openAiCompatibleBaseUrlLabel": "Bazowy URL",
		"openAiCompatibleApiKeyLabel": "Klucz API",
		"openAiCompatibleApiKeyPlaceholder": "Wprowadź swój klucz API",
		"openAiCompatibleModelDimensionLabel": "Wymiar Embeddingu:",
		"modelDimensionLabel": "Wymiar modelu",
		"openAiCompatibleModelDimensionPlaceholder": "np., 1536",
		"openAiCompatibleModelDimensionDescription": "Wymiar embeddingu (rozmiar wyjściowy) dla twojego modelu. Sprawdź dokumentację swojego dostawcy, aby uzyskać tę wartość. Typowe wartości: 384, 768, 1536, 3072.",
		"modelLabel": "Model",
		"selectModelPlaceholder": "Wybierz model",
		"ollamaUrlLabel": "URL Ollama:",
		"qdrantUrlLabel": "URL Qdrant",
		"qdrantKeyLabel": "Klucz Qdrant:",
		"startIndexingButton": "Rozpocznij",
		"clearIndexDataButton": "Wyczyść indeks",
		"unsavedSettingsMessage": "Zapisz swoje ustawienia przed rozpoczęciem procesu indeksowania.",
		"clearDataDialog": {
			"title": "Czy jesteś pewien?",
			"description": "Tej akcji nie można cofnąć. Spowoduje to trwałe usunięcie danych indeksu Twojego kodu.",
			"cancelButton": "Anuluj",
			"confirmButton": "Wyczyść dane"
		},
		"description": "Skonfiguruj ustawienia indeksowania bazy kodu, aby włączyć wyszukiwanie semantyczne w swoim projekcie. <0>Dowiedz się więcej</0>",
		"statusTitle": "Status",
		"settingsTitle": "Ustawienia indeksowania",
		"disabledMessage": "Indeksowanie bazy kodu jest obecnie wyłączone. Włącz je w ustawieniach globalnych, aby skonfigurować opcje indeksowania.",
		"embedderProviderLabel": "Dostawca Embeddera",
		"modelPlaceholder": "Wprowadź nazwę modelu",
		"selectModel": "Wybierz model",
		"ollamaBaseUrlLabel": "Bazowy URL Ollama",
		"qdrantApiKeyLabel": "Klucz API Qdrant",
		"qdrantApiKeyPlaceholder": "Wprowadź swój klucz API Qdrant (opcjonalnie)",
		"setupConfigLabel": "Konfiguracja",
		"ollamaUrlPlaceholder": "http://localhost:11434",
		"openAiCompatibleBaseUrlPlaceholder": "https://api.example.com",
		"modelDimensionPlaceholder": "1536",
		"qdrantUrlPlaceholder": "http://localhost:6333",
		"saveError": "Nie udało się zapisać ustawień",
		"modelDimensions": "({{dimension}} wymiarów)",
		"saveSuccess": "Ustawienia zapisane pomyślnie",
		"saving": "Zapisywanie...",
		"saveSettings": "Zapisz",
		"indexingStatuses": {
			"standby": "Gotowość",
			"indexing": "Indeksowanie",
			"indexed": "Zaindeksowane",
			"error": "Błąd"
		},
		"close": "Zamknij",
		"validation": {
			"invalidQdrantUrl": "Nieprawidłowy URL Qdrant",
			"invalidOllamaUrl": "Nieprawidłowy URL Ollama",
			"invalidBaseUrl": "Nieprawidłowy podstawowy URL",
			"qdrantUrlRequired": "Wymagany jest URL Qdrant",
			"openaiApiKeyRequired": "Wymagany jest klucz API OpenAI",
			"modelSelectionRequired": "Wymagany jest wybór modelu",
			"apiKeyRequired": "Wymagany jest klucz API",
			"modelIdRequired": "Wymagane jest ID modelu",
			"modelDimensionRequired": "Wymagany jest wymiar modelu",
			"geminiApiKeyRequired": "Wymagany jest klucz API Gemini",
			"ollamaBaseUrlRequired": "Wymagany jest bazowy adres URL Ollama",
			"baseUrlRequired": "Wymagany jest bazowy adres URL",
			"modelDimensionMinValue": "Wymiar modelu musi być większy niż 0"
		},
		"advancedConfigLabel": "Konfiguracja zaawansowana",
		"searchMinScoreLabel": "Próg wyniku wyszukiwania",
		"searchMinScoreDescription": "Minimalny wynik podobieństwa (0.0-1.0) wymagany dla wyników wyszukiwania. Niższe wartości zwracają więcej wyników, ale mogą być mniej trafne. Wyższe wartości zwracają mniej wyników, ale bardziej trafnych.",
		"searchMinScoreResetTooltip": "Zresetuj do wartości domyślnej (0.4)",
		"searchMaxResultsLabel": "Maksymalna liczba wyników wyszukiwania",
		"searchMaxResultsDescription": "Maksymalna liczba wyników wyszukiwania zwracanych podczas zapytania do indeksu bazy kodu. Wyższe wartości zapewniają więcej kontekstu, ale mogą zawierać mniej istotne wyniki.",
		"resetToDefault": "Przywróć domyślne"
	},
	"autoApprove": {
<<<<<<< HEAD
		"description": "Pozwól Kilo Code na automatyczne wykonywanie operacji bez wymagania zatwierdzenia. Włącz te ustawienia tylko jeśli w pełni ufasz AI i rozumiesz związane z tym zagrożenia bezpieczeństwa.",
=======
		"description": "Pozwól Roo na automatyczne wykonywanie operacji bez wymagania zatwierdzenia. Włącz te ustawienia tylko jeśli w pełni ufasz AI i rozumiesz związane z tym zagrożenia bezpieczeństwa.",
		"toggleAriaLabel": "Przełącz automatyczne zatwierdzanie",
		"disabledAriaLabel": "Automatyczne zatwierdzanie wyłączone - najpierw wybierz opcje",
>>>>>>> a0e640cd
		"readOnly": {
			"label": "Odczyt",
			"description": "Gdy włączone, Kilo Code automatycznie będzie wyświetlać zawartość katalogów i czytać pliki bez konieczności klikania przycisku Zatwierdź.",
			"outsideWorkspace": {
				"label": "Uwzględnij pliki poza obszarem roboczym",
				"description": "Pozwól Kilo Code na odczyt plików poza bieżącym obszarem roboczym bez konieczności zatwierdzania."
			}
		},
		"write": {
			"label": "Zapis",
			"description": "Automatycznie twórz i edytuj pliki bez konieczności zatwierdzania",
			"delayLabel": "Opóźnienie po zapisach, aby umożliwić diagnostyce wykrycie potencjalnych problemów",
			"outsideWorkspace": {
				"label": "Uwzględnij pliki poza obszarem roboczym",
				"description": "Pozwól Kilo Code na tworzenie i edycję plików poza bieżącym obszarem roboczym bez konieczności zatwierdzania."
			},
			"protected": {
				"label": "Uwzględnij pliki chronione",
				"description": "Pozwól Kilo Code na tworzenie i edycję plików chronionych (takich jak .kilocodeignore i pliki konfiguracyjne .kilocode/) bez konieczności zatwierdzania."
			}
		},
		"browser": {
			"label": "Przeglądarka",
			"description": "Automatycznie wykonuj akcje przeglądarki bez konieczności zatwierdzania. Uwaga: Dotyczy tylko gdy model obsługuje używanie komputera"
		},
		"retry": {
			"label": "Ponów",
			"description": "Automatycznie ponawiaj nieudane żądania API, gdy serwer zwraca odpowiedź z błędem",
			"delayLabel": "Opóźnienie przed ponowieniem żądania"
		},
		"mcp": {
			"label": "MCP",
			"description": "Włącz automatyczne zatwierdzanie poszczególnych narzędzi MCP w widoku Serwerów MCP (wymaga zarówno tego ustawienia, jak i pola wyboru \"Zawsze zezwalaj\" narzędzia)"
		},
		"modeSwitch": {
			"label": "Tryb",
			"description": "Automatycznie przełączaj między różnymi trybami bez konieczności zatwierdzania"
		},
		"subtasks": {
			"label": "Podzadania",
			"description": "Zezwalaj na tworzenie i ukończenie podzadań bez konieczności zatwierdzania"
		},
		"followupQuestions": {
			"label": "Pytanie",
			"description": "Automatycznie wybierz pierwszą sugerowaną odpowiedź na pytania uzupełniające po skonfigurowanym limicie czasu",
			"timeoutLabel": "Czas oczekiwania przed automatycznym wybraniem pierwszej odpowiedzi"
		},
		"execute": {
			"label": "Wykonaj",
			"description": "Automatycznie wykonuj dozwolone polecenia terminala bez konieczności zatwierdzania",
			"allowedCommands": "Dozwolone polecenia auto-wykonania",
			"allowedCommandsDescription": "Prefiksy poleceń, które mogą być automatycznie wykonywane, gdy \"Zawsze zatwierdzaj operacje wykonania\" jest włączone. Dodaj * aby zezwolić na wszystkie polecenia (używaj z ostrożnością).",
			"deniedCommands": "Odrzucone polecenia",
			"deniedCommandsDescription": "Prefiksy poleceń, które będą automatycznie odrzucane bez pytania o zatwierdzenie. W przypadku konfliktów z dozwolonymi poleceniami, najdłuższe dopasowanie prefiksu ma pierwszeństwo. Dodaj * aby odrzucić wszystkie polecenia.",
			"commandPlaceholder": "Wprowadź prefiks polecenia (np. 'git ')",
			"deniedCommandPlaceholder": "Wprowadź prefiks polecenia do odrzucenia (np. 'rm -rf')",
			"addButton": "Dodaj",
			"autoDenied": "Polecenia z prefiksem `{{prefix}}` zostały zabronione przez użytkownika. Nie obchodź tego ograniczenia uruchamiając inne polecenie."
		},
		"showMenu": {
			"label": "Pokaż menu automatycznego zatwierdzania w widoku czatu",
			"description": "Gdy włączone, menu automatycznego zatwierdzania będzie wyświetlane na dole widoku czatu, umożliwiając szybki dostęp do ustawień automatycznego zatwierdzania"
		},
		"updateTodoList": {
			"label": "Todo",
			"description": "Lista zadań jest automatycznie aktualizowana bez zatwierdzenia"
		},
		"apiRequestLimit": {
			"title": "Maksymalna liczba żądań",
			"description": "Automatycznie wykonaj tyle żądań API przed poproszeniem o zgodę na kontynuowanie zadania.",
			"unlimited": "Bez limitu"
		},
		"selectOptionsFirst": "Wybierz co najmniej jedną opcję poniżej, aby włączyć automatyczne zatwierdzanie"
	},
	"providers": {
		"providerDocumentation": "Dokumentacja {{provider}}",
		"configProfile": "Profil konfiguracji",
		"description": "Zapisz różne konfiguracje API, aby szybko przełączać się między dostawcami i ustawieniami.",
		"apiProvider": "Dostawca API",
		"model": "Model",
		"nameEmpty": "Nazwa nie może być pusta",
		"nameExists": "Profil o tej nazwie już istnieje",
		"deleteProfile": "Usuń profil",
		"invalidArnFormat": "Nieprawidłowy format ARN. Sprawdź powyższe przykłady.",
		"enterNewName": "Wprowadź nową nazwę",
		"addProfile": "Dodaj profil",
		"renameProfile": "Zmień nazwę profilu",
		"newProfile": "Nowy profil konfiguracji",
		"enterProfileName": "Wprowadź nazwę profilu",
		"createProfile": "Utwórz profil",
		"cannotDeleteOnlyProfile": "Nie można usunąć jedynego profilu",
		"searchPlaceholder": "Szukaj profili",
		"searchProviderPlaceholder": "Szukaj dostawców",
		"noProviderMatchFound": "Nie znaleziono dostawców",
		"noMatchFound": "Nie znaleziono pasujących profili",
		"vscodeLmDescription": "Interfejs API modelu językowego VS Code umożliwia uruchamianie modeli dostarczanych przez inne rozszerzenia VS Code (w tym, ale nie tylko, GitHub Copilot). Najłatwiejszym sposobem na rozpoczęcie jest zainstalowanie rozszerzeń Copilot i Copilot Chat z VS Code Marketplace.",
		"awsCustomArnUse": "Wprowadź prawidłowy Amazon Bedrock ARN dla modelu, którego chcesz użyć. Przykłady formatu:",
		"awsCustomArnDesc": "Upewnij się, że region w ARN odpowiada wybranemu powyżej regionowi AWS.",
		"openRouterApiKey": "Klucz API OpenRouter",
		"getOpenRouterApiKey": "Uzyskaj klucz API OpenRouter",
		"apiKeyStorageNotice": "Klucze API są bezpiecznie przechowywane w Tajnym Magazynie VSCode",
		"glamaApiKey": "Klucz API Glama",
		"getGlamaApiKey": "Uzyskaj klucz API Glama",
		"useCustomBaseUrl": "Użyj niestandardowego URL bazowego",
		"useReasoning": "Włącz rozumowanie",
		"useHostHeader": "Użyj niestandardowego nagłówka Host",
		"useLegacyFormat": "Użyj starszego formatu API OpenAI",
		"customHeaders": "Niestandardowe nagłówki",
		"headerName": "Nazwa nagłówka",
		"headerValue": "Wartość nagłówka",
		"noCustomHeaders": "Brak zdefiniowanych niestandardowych nagłówków. Kliknij przycisk +, aby dodać.",
		"requestyApiKey": "Klucz API Requesty",
		"refreshModels": {
			"label": "Odśwież modele",
			"hint": "Proszę ponownie otworzyć ustawienia, aby zobaczyć najnowsze modele.",
			"loading": "Odświeżanie listy modeli...",
			"success": "Lista modeli została pomyślnie odświeżona!",
			"error": "Nie udało się odświeżyć listy modeli. Spróbuj ponownie."
		},
		"getRequestyApiKey": "Uzyskaj klucz API Requesty",
		"openRouterTransformsText": "Kompresuj podpowiedzi i łańcuchy wiadomości do rozmiaru kontekstu (<a>Transformacje OpenRouter</a>)",
		"anthropicApiKey": "Klucz API Anthropic",
		"getAnthropicApiKey": "Uzyskaj klucz API Anthropic",
		"anthropicUseAuthToken": "Przekaż klucz API Anthropic jako nagłówek Authorization zamiast X-Api-Key",
		"chutesApiKey": "Klucz API Chutes",
		"getChutesApiKey": "Uzyskaj klucz API Chutes",
		"deepSeekApiKey": "Klucz API DeepSeek",
		"getDeepSeekApiKey": "Uzyskaj klucz API DeepSeek",
		"geminiApiKey": "Klucz API Gemini",
		"getGroqApiKey": "Uzyskaj klucz API Groq",
		"groqApiKey": "Klucz API Groq",
		"getGeminiApiKey": "Uzyskaj klucz API Gemini",
		"apiKey": "Klucz API",
		"openAiApiKey": "Klucz API OpenAI",
		"openAiBaseUrl": "URL bazowy",
		"getOpenAiApiKey": "Uzyskaj klucz API OpenAI",
		"mistralApiKey": "Klucz API Mistral",
		"getMistralApiKey": "Uzyskaj klucz API Mistral / Codestral",
		"codestralBaseUrl": "URL bazowy Codestral (opcjonalnie)",
		"codestralBaseUrlDesc": "Ustaw opcjonalny URL dla modeli Codestral.",
		"xaiApiKey": "Klucz API xAI",
		"getXaiApiKey": "Uzyskaj klucz API xAI",
		"litellmApiKey": "Klucz API LiteLLM",
		"litellmBaseUrl": "URL bazowy LiteLLM",
		"awsCredentials": "Poświadczenia AWS",
		"awsProfile": "Profil AWS",
		"awsProfileName": "Nazwa profilu AWS",
		"awsAccessKey": "Klucz dostępu AWS",
		"awsSecretKey": "Klucz tajny AWS",
		"awsSessionToken": "Token sesji AWS",
		"awsRegion": "Region AWS",
		"awsCrossRegion": "Użyj wnioskowania międzyregionalnego",
		"awsBedrockVpc": {
			"useCustomVpcEndpoint": "Użyj niestandardowego punktu końcowego VPC",
			"vpcEndpointUrlPlaceholder": "Wprowadź URL punktu końcowego VPC (opcjonalnie)",
			"examples": "Przykłady:"
		},
		"enablePromptCaching": "Włącz buforowanie podpowiedzi",
		"enablePromptCachingTitle": "Włącz buforowanie podpowiedzi, aby poprawić wydajność i zmniejszyć koszty dla obsługiwanych modeli.",
		"cacheUsageNote": "Uwaga: Jeśli nie widzisz użycia bufora, spróbuj wybrać inny model, a następnie ponownie wybrać żądany model.",
		"vscodeLmModel": "Model językowy",
		"vscodeLmWarning": "Uwaga: To bardzo eksperymentalna integracja, a wsparcie dostawcy może się różnić. Jeśli otrzymasz błąd dotyczący nieobsługiwanego modelu, jest to problem po stronie dostawcy.",
		"googleCloudSetup": {
			"title": "Aby korzystać z Google Cloud Vertex AI, potrzebujesz:",
			"step1": "1. Utworzyć konto Google Cloud, włączyć API Vertex AI i włączyć żądane modele Claude.",
			"step2": "2. Zainstalować Google Cloud CLI i skonfigurować domyślne poświadczenia aplikacji.",
			"step3": "3. Lub utworzyć konto usługi z poświadczeniami."
		},
		"googleCloudCredentials": "Poświadczenia Google Cloud",
		"googleCloudKeyFile": "Ścieżka pliku klucza Google Cloud",
		"googleCloudProjectId": "ID projektu Google Cloud",
		"googleCloudRegion": "Region Google Cloud",
		"lmStudio": {
			"baseUrl": "URL bazowy (opcjonalnie)",
			"modelId": "ID modelu",
			"speculativeDecoding": "Włącz dekodowanie spekulacyjne",
			"draftModelId": "ID modelu szkicu",
			"draftModelDesc": "Aby dekodowanie spekulacyjne działało poprawnie, model szkicu musi pochodzić z tej samej rodziny modeli.",
			"selectDraftModel": "Wybierz model szkicu",
			"noModelsFound": "Nie znaleziono modeli szkicu. Upewnij się, że LM Studio jest uruchomione z włączonym trybem serwera.",
			"description": "LM Studio pozwala na lokalne uruchamianie modeli na twoim komputerze. Aby rozpocząć, zapoznaj się z ich <a>przewodnikiem szybkiego startu</a>. Będziesz również musiał uruchomić funkcję <b>serwera lokalnego</b> LM Studio, aby używać go z tym rozszerzeniem. <span>Uwaga:</span> Kilo Code używa złożonych podpowiedzi i działa najlepiej z modelami Claude. Modele o niższych możliwościach mogą nie działać zgodnie z oczekiwaniami."
		},
		"ollama": {
			"baseUrl": "URL bazowy (opcjonalnie)",
			"modelId": "ID modelu",
			"description": "Ollama pozwala na lokalne uruchamianie modeli na twoim komputerze. Aby rozpocząć, zapoznaj się z przewodnikiem szybkiego startu.",
			"warning": "Uwaga: Kilo Code używa złożonych podpowiedzi i działa najlepiej z modelami Claude. Modele o niższych możliwościach mogą nie działać zgodnie z oczekiwaniami."
		},
		"unboundApiKey": "Klucz API Unbound",
		"getUnboundApiKey": "Uzyskaj klucz API Unbound",
		"unboundRefreshModelsSuccess": "Lista modeli zaktualizowana! Możesz teraz wybierać spośród najnowszych modeli.",
		"unboundInvalidApiKey": "Nieprawidłowy klucz API. Sprawdź swój klucz API i spróbuj ponownie.",
		"humanRelay": {
			"description": "Nie jest wymagany klucz API, ale użytkownik będzie musiał pomóc w kopiowaniu i wklejaniu informacji do czatu internetowego AI.",
			"instructions": "Podczas użytkowania pojawi się okno dialogowe, a bieżąca wiadomość zostanie automatycznie skopiowana do schowka. Będziesz musiał wkleić ją do internetowych wersji AI (takich jak ChatGPT lub Claude), a następnie skopiować odpowiedź AI z powrotem do okna dialogowego i kliknąć przycisk potwierdzenia."
		},
		"openRouter": {
			"providerRouting": {
				"title": "Routing dostawców OpenRouter",
				"description": "OpenRouter kieruje żądania do najlepszych dostępnych dostawców dla Twojego modelu. Domyślnie żądania są równoważone między najlepszymi dostawcami, aby zmaksymalizować czas działania. Możesz jednak wybrać konkretnego dostawcę do użycia z tym modelem.",
				"learnMore": "Dowiedz się więcej o routingu dostawców"
			}
		},
		"cerebras": {
			"apiKey": "Klucz API Cerebras",
			"getApiKey": "Uzyskaj klucz API Cerebras"
		},
		"customModel": {
			"capabilities": "Skonfiguruj możliwości i ceny swojego niestandardowego modelu zgodnego z OpenAI. Zachowaj ostrożność podczas określania możliwości modelu, ponieważ mogą one wpływać na wydajność Kilo Code.",
			"maxTokens": {
				"label": "Maksymalna liczba tokenów wyjściowych",
				"description": "Maksymalna liczba tokenów, które model może wygenerować w odpowiedzi. (Określ -1, aby pozwolić serwerowi ustawić maksymalną liczbę tokenów.)"
			},
			"contextWindow": {
				"label": "Rozmiar okna kontekstu",
				"description": "Całkowita liczba tokenów (wejście + wyjście), które model może przetworzyć."
			},
			"imageSupport": {
				"label": "Obsługa obrazów",
				"description": "Czy model jest w stanie przetwarzać i rozumieć obrazy?"
			},
			"computerUse": {
				"label": "Użycie komputera",
				"description": "Czy model jest w stanie wchodzić w interakcję z przeglądarką? (np. Claude 3.7 Sonnet)."
			},
			"promptCache": {
				"label": "Buforowanie podpowiedzi",
				"description": "Czy model jest w stanie buforować podpowiedzi?"
			},
			"pricing": {
				"input": {
					"label": "Cena wejścia",
					"description": "Koszt za milion tokenów wejściowych/podpowiedzi. Wpływa to na koszt wysyłania kontekstu i instrukcji do modelu."
				},
				"output": {
					"label": "Cena wyjścia",
					"description": "Koszt za milion tokenów odpowiedzi modelu. Wpływa to na koszt generowanej treści i uzupełnień."
				},
				"cacheReads": {
					"label": "Cena odczytów bufora",
					"description": "Koszt za milion tokenów za odczyt z bufora. Ta cena jest naliczana przy otrzymywaniu zbuforowanej odpowiedzi."
				},
				"cacheWrites": {
					"label": "Cena zapisów bufora",
					"description": "Koszt za milion tokenów za zapis do bufora. Ta cena jest naliczana przy pierwszym buforowaniu podpowiedzi."
				}
			},
			"resetDefaults": "Przywróć domyślne"
		},
		"rateLimitSeconds": {
			"label": "Limit szybkości",
			"description": "Minimalny czas między żądaniami API."
		},
		"consecutiveMistakeLimit": {
			"label": "Limit błędów i powtórzeń",
			"description": "Liczba kolejnych błędów lub powtórzonych akcji przed wyświetleniem okna dialogowego 'Roo ma problemy'",
			"unlimitedDescription": "Włączono nieograniczone próby (automatyczne kontynuowanie). Okno dialogowe nigdy się nie pojawi.",
			"warning": "⚠️ Ustawienie na 0 pozwala na nieograniczone próby, co może zużyć znaczną ilość API"
		},
		"reasoningEffort": {
			"label": "Wysiłek rozumowania modelu",
			"high": "Wysoki",
			"medium": "Średni",
			"low": "Niski"
		},
		"setReasoningLevel": "Włącz wysiłek rozumowania",
		"claudeCode": {
			"pathLabel": "Ścieżka Claude Code",
			"description": "Opcjonalna ścieżka do Twojego CLI Claude Code. Domyślnie 'claude', jeśli nie ustawiono.",
<<<<<<< HEAD
			"placeholder": "Domyślnie: claude"
		},
		"geminiCli": {
			"description": "Ten dostawca używa uwierzytelniania OAuth z narzędzia Gemini CLI i nie wymaga kluczy API.",
			"oauthPath": "Ścieżka danych uwierzytelniających OAuth (opcjonalne)",
			"oauthPathDescription": "Ścieżka do pliku danych uwierzytelniających OAuth. Pozostaw puste, aby użyć domyślnej lokalizacji (~/.gemini/oauth_creds.json).",
			"instructions": "Jeśli jeszcze się nie uwierzytelniłeś, uruchom najpierw",
			"instructionsContinued": "w swoim terminalu.",
			"setupLink": "Instrukcje konfiguracji Gemini CLI",
			"requirementsTitle": "Ważne wymagania",
			"requirement1": "Najpierw musisz zainstalować narzędzie Gemini CLI",
			"requirement2": "Następnie uruchom gemini w swoim terminalu i upewnij się, że logujesz się przez Google",
			"requirement3": "Działa tylko z osobistymi kontami Google (nie z kontami Google Workspace)",
			"requirement4": "Nie używa kluczy API - uwierzytelnianie jest obsługiwane przez OAuth",
			"requirement5": "Wymaga, aby narzędzie Gemini CLI było najpierw zainstalowane i uwierzytelnione",
			"freeAccess": "Darmowy dostęp przez uwierzytelnianie OAuth"
=======
			"placeholder": "Domyślnie: claude",
			"maxTokensLabel": "Maksymalna liczba tokenów wyjściowych",
			"maxTokensDescription": "Maksymalna liczba tokenów wyjściowych dla odpowiedzi Claude Code. Domyślnie 8000."
>>>>>>> a0e640cd
		}
	},
	"browser": {
		"enable": {
			"label": "Włącz narzędzie przeglądarki",
			"description": "Gdy włączone, Kilo Code może używać przeglądarki do interakcji ze stronami internetowymi podczas korzystania z modeli obsługujących używanie komputera. <0>Dowiedz się więcej</0>"
		},
		"viewport": {
			"label": "Rozmiar viewportu",
			"description": "Wybierz rozmiar viewportu dla interakcji przeglądarki. Wpływa to na sposób wyświetlania stron internetowych i interakcji z nimi.",
			"options": {
				"largeDesktop": "Duży pulpit (1280x800)",
				"smallDesktop": "Mały pulpit (900x600)",
				"tablet": "Tablet (768x1024)",
				"mobile": "Telefon (360x640)"
			}
		},
		"screenshotQuality": {
			"label": "Jakość zrzutów ekranu",
			"description": "Dostosuj jakość WebP zrzutów ekranu przeglądarki. Wyższe wartości zapewniają wyraźniejsze zrzuty ekranu, ale zwiększają zużycie token."
		},
		"remote": {
			"label": "Użyj zdalnego połączenia przeglądarki",
			"description": "Połącz się z przeglądarką Chrome uruchomioną z włączonym zdalnym debugowaniem (--remote-debugging-port=9222).",
			"urlPlaceholder": "Niestandardowy URL (np. http://localhost:9222)",
			"testButton": "Testuj połączenie",
			"testingButton": "Testowanie...",
			"instructions": "Wprowadź adres hosta protokołu DevTools lub pozostaw puste, aby automatycznie wykryć lokalne instancje Chrome. Przycisk Test Połączenia spróbuje użyć niestandardowego URL, jeśli podany, lub automatycznie wykryje, jeśli pole jest puste."
		}
	},
	"checkpoints": {
		"enable": {
			"label": "Włącz automatyczne punkty kontrolne",
			"description": "Gdy włączone, Kilo Code automatycznie utworzy punkty kontrolne podczas wykonywania zadań, ułatwiając przeglądanie zmian lub powrót do wcześniejszych stanów. <0>Dowiedz się więcej</0>"
		}
	},
	"notifications": {
		"sound": {
			"label": "Włącz efekty dźwiękowe",
			"description": "Gdy włączone, Kilo Code będzie odtwarzać efekty dźwiękowe dla powiadomień i zdarzeń.",
			"volumeLabel": "Głośność"
		},
		"tts": {
			"label": "Włącz syntezę mowy",
			"description": "Gdy włączone, Kilo Code będzie czytać na głos swoje odpowiedzi za pomocą syntezy mowy.",
			"speedLabel": "Szybkość"
		}
	},
	"contextManagement": {
		"description": "Kontroluj, jakie informacje są zawarte w oknie kontekstu AI, wpływając na zużycie token i jakość odpowiedzi",
		"autoCondenseContextPercent": {
			"label": "Próg wyzwalający inteligentną kondensację kontekstu",
			"description": "Gdy okno kontekstu osiągnie ten próg, Kilo Code automatycznie je skondensuje."
		},
		"condensingApiConfiguration": {
			"label": "Konfiguracja API dla kondensacji kontekstu",
			"description": "Wybierz, którą konfigurację API używać do operacji kondensacji kontekstu. Pozostaw niewybrane, aby użyć aktualnej aktywnej konfiguracji.",
			"useCurrentConfig": "Domyślna"
		},
		"customCondensingPrompt": {
			"label": "Niestandardowy monit kondensacji kontekstu",
			"description": "Niestandardowy monit systemowy dla kondensacji kontekstu. Pozostaw puste, aby użyć domyślnego monitu.",
			"placeholder": "Wprowadź tutaj swój niestandardowy monit kondensacji...\n\nMożesz użyć tej samej struktury co domyślny monit:\n- Poprzednia rozmowa\n- Aktualna praca\n- Kluczowe koncepcje techniczne\n- Istotne pliki i kod\n- Rozwiązywanie problemów\n- Oczekujące zadania i następne kroki",
			"reset": "Przywróć domyślne",
			"hint": "Puste = użyj domyślnego monitu"
		},
		"autoCondenseContext": {
			"name": "Automatycznie wyzwalaj inteligentną kondensację kontekstu",
			"description": "Gdy włączone, Kilo Code automatycznie skondensuje kontekst po osiągnięciu progu. Gdy wyłączone, nadal możesz ręcznie wyzwolić kondensację kontekstu."
		},
		"openTabs": {
			"label": "Limit kontekstu otwartych kart",
			"description": "Maksymalna liczba otwartych kart VSCode do uwzględnienia w kontekście. Wyższe wartości zapewniają więcej kontekstu, ale zwiększają zużycie token."
		},
		"workspaceFiles": {
			"label": "Limit kontekstu plików obszaru roboczego",
			"description": "Maksymalna liczba plików do uwzględnienia w szczegółach bieżącego katalogu roboczego. Wyższe wartości zapewniają więcej kontekstu, ale zwiększają zużycie token."
		},
		"rooignore": {
			"label": "Pokaż pliki .kilocodeignore na listach i w wyszukiwaniach",
			"description": "Gdy włączone, pliki pasujące do wzorców w .kilocodeignore będą pokazywane na listach z symbolem kłódki. Gdy wyłączone, te pliki będą całkowicie ukryte z list plików i wyszukiwań."
		},
		"maxReadFile": {
			"label": "Próg automatycznego skracania odczytu pliku",
			"description": "Kilo Code odczytuje tę liczbę linii, gdy model nie określa wartości początkowej/końcowej. Jeśli ta liczba jest mniejsza niż całkowita liczba linii pliku, Kilo Code generuje indeks numerów linii definicji kodu. Przypadki specjalne: -1 nakazuje Kilo Code odczytać cały plik (bez indeksowania), a 0 nakazuje nie czytać żadnych linii i dostarczyć tylko indeksy linii dla minimalnego kontekstu. Niższe wartości minimalizują początkowe użycie kontekstu, umożliwiając późniejsze precyzyjne odczyty zakresów linii. Jawne żądania początku/końca nie są ograniczone tym ustawieniem.",
			"lines": "linii",
			"always_full_read": "Zawsze czytaj cały plik"
		},
		"maxConcurrentFileReads": {
			"label": "Limit jednoczesnych odczytów",
			"description": "Maksymalna liczba plików, które narzędzie 'read_file' może przetwarzać jednocześnie. Wyższe wartości mogą przyspieszyć odczyt wielu małych plików, ale zwiększają zużycie pamięci."
		},
		"condensingThreshold": {
			"label": "Próg wyzwalania kondensacji",
			"selectProfile": "Skonfiguruj próg dla profilu",
			"defaultProfile": "Globalny domyślny (wszystkie profile)",
			"defaultDescription": "Gdy kontekst osiągnie ten procent, zostanie automatycznie skondensowany dla wszystkich profili, chyba że mają niestandardowe ustawienia",
			"profileDescription": "Niestandardowy próg tylko dla tego profilu (zastępuje globalny domyślny)",
			"inheritDescription": "Ten profil dziedziczy globalny domyślny próg ({{threshold}}%)",
			"usesGlobal": "(używa globalnego {{threshold}}%)"
		}
	},
	"terminal": {
		"basic": {
			"label": "Ustawienia terminala: Podstawowe",
			"description": "Podstawowe ustawienia terminala"
		},
		"advanced": {
			"label": "Ustawienia terminala: Zaawansowane",
			"description": "Poniższe opcje mogą wymagać ponownego uruchomienia terminala, aby zastosować ustawienie."
		},
		"outputLineLimit": {
			"label": "Limit wyjścia terminala",
			"description": "Maksymalna liczba linii do uwzględnienia w wyjściu terminala podczas wykonywania poleceń. Po przekroczeniu linie będą usuwane ze środka, oszczędzając token. <0>Dowiedz się więcej</0>"
		},
		"shellIntegrationTimeout": {
			"label": "Limit czasu integracji powłoki terminala",
			"description": "Maksymalny czas oczekiwania na inicjalizację integracji powłoki przed wykonaniem poleceń. Dla użytkowników z długim czasem uruchamiania powłoki, ta wartość może wymagać zwiększenia, jeśli widzisz błędy \"Shell Integration Unavailable\" w terminalu. <0>Dowiedz się więcej</0>"
		},
		"shellIntegrationDisabled": {
			"label": "Wyłącz integrację powłoki terminala",
			"description": "Włącz tę opcję, jeśli polecenia terminala nie działają poprawnie lub widzisz błędy 'Shell Integration Unavailable'. Używa to prostszej metody uruchamiania poleceń, omijając niektóre zaawansowane funkcje terminala. <0>Dowiedz się więcej</0>"
		},
		"commandDelay": {
			"label": "Opóźnienie poleceń terminala",
			"description": "Opóźnienie w milisekundach dodawane po wykonaniu polecenia. Domyślne ustawienie 0 całkowicie wyłącza opóźnienie. Może to pomóc w zapewnieniu pełnego przechwytywania wyjścia poleceń w terminalach z problemami z synchronizacją. W większości terminali jest to implementowane przez ustawienie `PROMPT_COMMAND='sleep N'`, a PowerShell dodaje `start-sleep` na końcu każdego polecenia. Pierwotnie było to obejście błędu VSCode#237208 i może nie być potrzebne. <0>Dowiedz się więcej</0>"
		},
		"compressProgressBar": {
			"label": "Kompresuj wyjście pasków postępu",
			"description": "Po włączeniu, przetwarza wyjście terminala z powrotami karetki (\\r), aby symulować sposób wyświetlania treści przez prawdziwy terminal. Usuwa to pośrednie stany pasków postępu, zachowując tylko stan końcowy, co oszczędza przestrzeń kontekstową dla bardziej istotnych informacji. <0>Dowiedz się więcej</0>"
		},
		"powershellCounter": {
			"label": "Włącz obejście licznika PowerShell",
			"description": "Po włączeniu dodaje licznik do poleceń PowerShell, aby zapewnić prawidłowe wykonanie poleceń. Pomaga to w terminalach PowerShell, które mogą mieć problemy z przechwytywaniem wyjścia. <0>Dowiedz się więcej</0>"
		},
		"zshClearEolMark": {
			"label": "Wyczyść znacznik końca linii ZSH",
			"description": "Po włączeniu czyści znacznik końca linii ZSH poprzez ustawienie PROMPT_EOL_MARK=''. Zapobiega to problemom z interpretacją wyjścia poleceń, gdy kończy się ono znakami specjalnymi jak '%'. <0>Dowiedz się więcej</0>"
		},
		"zshOhMy": {
			"label": "Włącz integrację Oh My Zsh",
			"description": "Po włączeniu ustawia ITERM_SHELL_INTEGRATION_INSTALLED=Yes, aby włączyć funkcje integracji powłoki Oh My Zsh. Zastosowanie tego ustawienia może wymagać ponownego uruchomienia IDE. <0>Dowiedz się więcej</0>"
		},
		"zshP10k": {
			"label": "Włącz integrację Powerlevel10k",
			"description": "Po włączeniu ustawia POWERLEVEL9K_TERM_SHELL_INTEGRATION=true, aby włączyć funkcje integracji powłoki Powerlevel10k. <0>Dowiedz się więcej</0>"
		},
		"zdotdir": {
			"label": "Włącz obsługę ZDOTDIR",
			"description": "Po włączeniu tworzy tymczasowy katalog dla ZDOTDIR, aby poprawnie obsłużyć integrację powłoki zsh. Zapewnia to prawidłowe działanie integracji powłoki VSCode z zsh, zachowując twoją konfigurację zsh. <0>Dowiedz się więcej</0>"
		},
		"inheritEnv": {
			"label": "Dziedzicz zmienne środowiskowe",
			"description": "Po włączeniu terminal dziedziczy zmienne środowiskowe z procesu nadrzędnego VSCode, takie jak ustawienia integracji powłoki zdefiniowane w profilu użytkownika. Przełącza to bezpośrednio globalne ustawienie VSCode `terminal.integrated.inheritEnv`. <0>Dowiedz się więcej</0>"
		}
	},
	"advancedSettings": {
		"title": "Ustawienia zaawansowane"
	},
	"advanced": {
		"diff": {
			"label": "Włącz edycję przez różnice",
			"description": "Gdy włączone, Kilo Code będzie w stanie edytować pliki szybciej i automatycznie odrzuci obcięte pełne zapisy plików. Działa najlepiej z najnowszym modelem Claude 4 Sonnet.",
			"strategy": {
				"label": "Strategia diff",
				"options": {
					"standard": "Standardowa (Pojedynczy blok)",
					"multiBlock": "Eksperymentalna: Diff wieloblokowy",
					"unified": "Eksperymentalna: Diff ujednolicony"
				},
				"descriptions": {
					"standard": "Standardowa strategia diff stosuje zmiany do jednego bloku kodu na raz.",
					"unified": "Strategia diff ujednoliconego stosuje wiele podejść do zastosowania różnic i wybiera najlepsze podejście.",
					"multiBlock": "Strategia diff wieloblokowego pozwala na aktualizację wielu bloków kodu w pliku w jednym żądaniu."
				}
			},
			"matchPrecision": {
				"label": "Precyzja dopasowania",
				"description": "Ten suwak kontroluje, jak dokładnie sekcje kodu muszą pasować podczas stosowania różnic. Niższe wartości umożliwiają bardziej elastyczne dopasowywanie, ale zwiększają ryzyko nieprawidłowych zamian. Używaj wartości poniżej 100% z najwyższą ostrożnością."
			}
		}
	},
	"experimental": {
		"DIFF_STRATEGY_UNIFIED": {
			"name": "Użyj eksperymentalnej ujednoliconej strategii diff",
			"description": "Włącz eksperymentalną ujednoliconą strategię diff. Ta strategia może zmniejszyć liczbę ponownych prób spowodowanych błędami modelu, ale może powodować nieoczekiwane zachowanie lub nieprawidłowe edycje. Włącz tylko jeśli rozumiesz ryzyko i jesteś gotów dokładnie przeglądać wszystkie zmiany."
		},
		"SEARCH_AND_REPLACE": {
			"name": "Użyj eksperymentalnego narzędzia do wyszukiwania i zamiany",
			"description": "Włącz eksperymentalne narzędzie do wyszukiwania i zamiany, umożliwiając Kilo Code zastąpienie wielu wystąpień wyszukiwanego terminu w jednym żądaniu."
		},
		"INSERT_BLOCK": {
			"name": "Użyj eksperymentalnego narzędzia do wstawiania treści",
			"description": "Włącz eksperymentalne narzędzie do wstawiania treści, umożliwiając Kilo Code wstawianie treści w określonych numerach linii bez konieczności tworzenia diff."
		},
		"POWER_STEERING": {
			"name": "Użyj eksperymentalnego trybu \"wspomagania kierownicy\"",
			"description": "Po włączeniu, Kilo Code będzie częściej przypominać modelowi o szczegółach jego bieżącej definicji trybu. Doprowadzi to do silniejszego przestrzegania definicji ról i niestandardowych instrukcji, ale będzie używać więcej tokenów na wiadomość."
		},
		"AUTOCOMPLETE": {
			"name": "Użyj eksperymentalnej funkcji \"autouzupełniania\"",
			"description": "Po włączeniu Kilo Code będzie dostarczać sugestie kodu w trakcie pisania."
		},
		"MULTI_SEARCH_AND_REPLACE": {
			"name": "Użyj eksperymentalnego narzędzia diff wieloblokowego",
			"description": "Po włączeniu, Kilo Code użyje narzędzia diff wieloblokowego. Spróbuje to zaktualizować wiele bloków kodu w pliku w jednym żądaniu."
		},
		"CONCURRENT_FILE_READS": {
			"name": "Włącz jednoczesne odczytywanie plików",
			"description": "Po włączeniu Kilo Code może odczytać wiele plików w jednym żądaniu. Po wyłączeniu Kilo Code musi odczytywać pliki pojedynczo. Wyłączenie może pomóc podczas pracy z mniej wydajnymi modelami lub gdy chcesz mieć większą kontrolę nad dostępem do plików."
		},
		"MARKETPLACE": {
			"name": "Włącz Marketplace",
			"description": "Gdy włączone, możesz instalować MCP i niestandardowe tryby z Marketplace."
		},
		"MULTI_FILE_APPLY_DIFF": {
			"name": "Włącz równoczesne edycje plików",
			"description": "Gdy włączone, Kilo Code może edytować wiele plików w jednym żądaniu. Gdy wyłączone, Kilo Code musi edytować pliki jeden po drugim. Wyłączenie tego może pomóc podczas pracy z mniej zdolnymi modelami lub gdy chcesz mieć większą kontrolę nad modyfikacjami plików."
		}
	},
	"promptCaching": {
		"label": "Wyłącz buforowanie promptów",
		"description": "Po zaznaczeniu, Kilo Code nie będzie używać buforowania promptów dla tego modelu."
	},
	"temperature": {
		"useCustom": "Użyj niestandardowej temperatury",
		"description": "Kontroluje losowość w odpowiedziach modelu.",
		"rangeDescription": "Wyższe wartości sprawiają, że wyjście jest bardziej losowe, niższe wartości czynią je bardziej deterministycznym."
	},
	"modelInfo": {
		"supportsImages": "Obsługuje obrazy",
		"noImages": "Nie obsługuje obrazów",
		"supportsComputerUse": "Obsługuje użycie komputera",
		"noComputerUse": "Nie obsługuje użycia komputera",
		"supportsPromptCache": "Obsługuje buforowanie podpowiedzi",
		"noPromptCache": "Nie obsługuje buforowania podpowiedzi",
		"maxOutput": "Maksymalne wyjście",
		"inputPrice": "Cena wejścia",
		"outputPrice": "Cena wyjścia",
		"cacheReadsPrice": "Cena odczytów bufora",
		"cacheWritesPrice": "Cena zapisów bufora",
		"enableStreaming": "Włącz strumieniowanie",
		"enableR1Format": "Włącz parametry modelu R1",
		"enableR1FormatTips": "Należy włączyć podczas korzystania z modeli R1, takich jak QWQ, aby uniknąć błędu 400",
		"useAzure": "Użyj Azure",
		"azureApiVersion": "Ustaw wersję API Azure",
		"gemini": {
			"freeRequests": "* Darmowe do {{count}} zapytań na minutę. Po tym, rozliczanie zależy od rozmiaru podpowiedzi.",
			"pricingDetails": "Więcej informacji znajdziesz w szczegółach cennika.",
			"billingEstimate": "* Rozliczenie jest szacunkowe - dokładny koszt zależy od rozmiaru podpowiedzi."
		}
	},
	"modelPicker": {
		"automaticFetch": "Rozszerzenie automatycznie pobiera najnowszą listę modeli dostępnych w <serviceLink>{{serviceName}}</serviceLink>. Jeśli nie jesteś pewien, który model wybrać, Kilo Code działa najlepiej z <defaultModelLink>{{defaultModelId}}</defaultModelLink>. Możesz również wyszukać \"free\", aby znaleźć obecnie dostępne opcje bezpłatne.",
		"label": "Model",
		"searchPlaceholder": "Wyszukaj",
		"noMatchFound": "Nie znaleziono dopasowań",
		"useCustomModel": "Użyj niestandardowy: {{modelId}}"
	},
	"footer": {
		"feedback": "Jeśli masz jakiekolwiek pytania lub opinie, śmiało otwórz zgłoszenie na <githubLink>github.com/Kilo-Org/kilocode</githubLink> lub dołącz do <redditLink>reddit.com/r/kilocode</redditLink> lub <discordLink>kilocode.ai/discord</discordLink>",
		"support": "W sprawach finansowych skontaktuj się z Obsługą Klienta pod adresem <supportLink>https://kilocode.ai/support</supportLink>",
		"telemetry": {
			"label": "Zezwól na anonimowe raportowanie błędów i użycia",
			"description": "Pomóż ulepszyć Kilo Code, wysyłając anonimowe dane o użytkowaniu i raporty o błędach. Nigdy nie są wysyłane kod, podpowiedzi ani informacje osobiste. Zobacz naszą politykę prywatności, aby uzyskać więcej szczegółów."
		},
		"settings": {
			"import": "Importuj",
			"export": "Eksportuj",
			"reset": "Resetuj"
		}
	},
	"thinkingBudget": {
		"maxTokens": "Maksymalna liczba tokenów",
		"maxThinkingTokens": "Maksymalna liczba tokenów myślenia"
	},
	"validation": {
		"apiKey": "Musisz podać prawidłowy klucz API.",
		"awsRegion": "Musisz wybrać region, aby korzystać z Amazon Bedrock.",
		"googleCloud": "Musisz podać prawidłowe ID projektu i region Google Cloud.",
		"modelId": "Musisz podać prawidłowe ID modelu.",
		"modelSelector": "Musisz podać prawidłowy selektor modelu.",
		"openAi": "Musisz podać prawidłowy bazowy URL, klucz API i ID modelu.",
		"arn": {
			"invalidFormat": "Nieprawidłowy format ARN. Sprawdź wymagania dotyczące formatu.",
			"regionMismatch": "Ostrzeżenie: Region w Twoim ARN ({{arnRegion}}) nie zgadza się z wybranym regionem ({{region}}). Może to powodować problemy z dostępem. Dostawca użyje regionu z ARN."
		},
		"modelAvailability": "Podane ID modelu ({{modelId}}) jest niedostępne. Wybierz inny model.",
		"providerNotAllowed": "Dostawca '{{provider}}' nie jest dozwolony przez Twoją organizację",
		"modelNotAllowed": "Model '{{model}}' nie jest dozwolony dla dostawcy '{{provider}}' przez Twoją organizację",
		"profileInvalid": "Ten profil zawiera dostawcę lub model, który nie jest dozwolony przez Twoją organizację"
	},
	"placeholders": {
		"apiKey": "Wprowadź klucz API...",
		"profileName": "Wprowadź nazwę profilu",
		"accessKey": "Wprowadź klucz dostępu...",
		"secretKey": "Wprowadź klucz tajny...",
		"sessionToken": "Wprowadź token sesji...",
		"credentialsJson": "Wprowadź JSON poświadczeń...",
		"keyFilePath": "Wprowadź ścieżkę pliku klucza...",
		"projectId": "Wprowadź ID projektu...",
		"customArn": "Wprowadź ARN (np. arn:aws:bedrock:us-east-1:123456789012:foundation-model/my-model)",
		"baseUrl": "Wprowadź podstawowy URL...",
		"modelId": {
			"lmStudio": "np. meta-llama-3.1-8b-instruct",
			"lmStudioDraft": "np. lmstudio-community/llama-3.2-1b-instruct",
			"ollama": "np. llama3.1"
		},
		"numbers": {
			"maxTokens": "np. 4096",
			"contextWindow": "np. 128000",
			"inputPrice": "np. 0.0001",
			"outputPrice": "np. 0.0002",
			"cacheWritePrice": "np. 0.00005"
		}
	},
	"defaults": {
		"ollamaUrl": "Domyślnie: http://localhost:11434",
		"lmStudioUrl": "Domyślnie: http://localhost:1234",
		"geminiUrl": "Domyślnie: https://generativelanguage.googleapis.com"
	},
	"labels": {
		"customArn": "Niestandardowy ARN",
		"useCustomArn": "Użyj niestandardowego ARN..."
	},
	"display": {
		"taskTimeline": {
			"label": "Pokaż oś czasu zadania",
			"description": "Wyświetlaj wizualną oś czasu wiadomości zadania, oznaczoną kolorami według typu, co pozwala na szybki przegląd postępu zadania i przewijanie do określonych punktów w historii zadania."
		}
	},
	"includeMaxOutputTokens": "Uwzględnij maksymalne tokeny wyjściowe",
	"includeMaxOutputTokensDescription": "Wyślij parametr maksymalnych tokenów wyjściowych w żądaniach API. Niektórzy dostawcy mogą tego nie obsługiwać."
}<|MERGE_RESOLUTION|>--- conflicted
+++ resolved
@@ -123,13 +123,9 @@
 		"resetToDefault": "Przywróć domyślne"
 	},
 	"autoApprove": {
-<<<<<<< HEAD
-		"description": "Pozwól Kilo Code na automatyczne wykonywanie operacji bez wymagania zatwierdzenia. Włącz te ustawienia tylko jeśli w pełni ufasz AI i rozumiesz związane z tym zagrożenia bezpieczeństwa.",
-=======
 		"description": "Pozwól Roo na automatyczne wykonywanie operacji bez wymagania zatwierdzenia. Włącz te ustawienia tylko jeśli w pełni ufasz AI i rozumiesz związane z tym zagrożenia bezpieczeństwa.",
 		"toggleAriaLabel": "Przełącz automatyczne zatwierdzanie",
 		"disabledAriaLabel": "Automatyczne zatwierdzanie wyłączone - najpierw wybierz opcje",
->>>>>>> a0e640cd
 		"readOnly": {
 			"label": "Odczyt",
 			"description": "Gdy włączone, Kilo Code automatycznie będzie wyświetlać zawartość katalogów i czytać pliki bez konieczności klikania przycisku Zatwierdź.",
@@ -399,8 +395,9 @@
 		"claudeCode": {
 			"pathLabel": "Ścieżka Claude Code",
 			"description": "Opcjonalna ścieżka do Twojego CLI Claude Code. Domyślnie 'claude', jeśli nie ustawiono.",
-<<<<<<< HEAD
-			"placeholder": "Domyślnie: claude"
+			"placeholder": "Domyślnie: claude",
+			"maxTokensLabel": "Maksymalna liczba tokenów wyjściowych",
+			"maxTokensDescription": "Maksymalna liczba tokenów wyjściowych dla odpowiedzi Claude Code. Domyślnie 8000."
 		},
 		"geminiCli": {
 			"description": "Ten dostawca używa uwierzytelniania OAuth z narzędzia Gemini CLI i nie wymaga kluczy API.",
@@ -416,11 +413,6 @@
 			"requirement4": "Nie używa kluczy API - uwierzytelnianie jest obsługiwane przez OAuth",
 			"requirement5": "Wymaga, aby narzędzie Gemini CLI było najpierw zainstalowane i uwierzytelnione",
 			"freeAccess": "Darmowy dostęp przez uwierzytelnianie OAuth"
-=======
-			"placeholder": "Domyślnie: claude",
-			"maxTokensLabel": "Maksymalna liczba tokenów wyjściowych",
-			"maxTokensDescription": "Maksymalna liczba tokenów wyjściowych dla odpowiedzi Claude Code. Domyślnie 8000."
->>>>>>> a0e640cd
 		}
 	},
 	"browser": {
