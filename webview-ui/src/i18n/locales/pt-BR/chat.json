--- conflicted
+++ resolved
@@ -1,9 +1,5 @@
 {
-<<<<<<< HEAD
 	"greeting": "O que o Kilo Code pode fazer por você?",
-=======
-	"greeting": "Bem-vindo ao Roo Code",
->>>>>>> 7f026f5c
 	"task": {
 		"title": "Tarefa",
 		"seeMore": "Ver mais",
@@ -72,10 +68,7 @@
 		"tooltip": "Cancelar a operação atual"
 	},
 	"scrollToBottom": "Rolar para o final do chat",
-<<<<<<< HEAD
-=======
-	"onboarding": "<strong>Sua lista de tarefas neste espaço de trabalho está vazia.</strong> Comece digitando uma tarefa abaixo. Não sabe como começar? Leia mais sobre o que o Roo pode fazer por você nos <DocsLink>documentos</DocsLink>.",
->>>>>>> 7f026f5c
+	"onboarding": "<strong>Sua lista de tarefas neste espaço de trabalho está vazia.</strong> Comece digitando uma tarefa abaixo. Não sabe como começar? Leia mais sobre o que o Kilo Code pode fazer por você nos <DocsLink>documentos</DocsLink>.",
 	"selectMode": "Selecionar modo de interação",
 	"selectApiConfig": "Selecionar configuração de API",
 	"enhancePrompt": "Aprimorar prompt com contexto adicional",
