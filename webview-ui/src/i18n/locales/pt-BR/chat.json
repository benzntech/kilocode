{
	"greeting": "O que o Kilo Code pode fazer por você?",
	"task": {
		"title": "Tarefa",
		"seeMore": "Ver mais",
		"seeLess": "Ver menos",
		"tokens": "Tokens:",
		"cache": "Cache:",
		"apiCost": "Custo da API:",
		"contextWindow": "Janela de contexto:",
		"closeAndStart": "Fechar tarefa e iniciar nova",
		"export": "Exportar histórico de tarefas",
		"delete": "Excluir tarefa (Shift + Clique para pular confirmação)"
	},
	"history": {
		"title": "Histórico"
	},
	"unpin": "Desfixar",
	"pin": "Fixar",
	"tokenProgress": {
		"availableSpace": "Espaço disponível: {{amount}} tokens",
		"tokensUsed": "Tokens usados: {{used}} de {{total}}",
		"reservedForResponse": "Reservado para resposta do modelo: {{amount}} tokens"
	},
	"retry": {
		"title": "Tentar novamente",
		"tooltip": "Tentar a operação novamente"
	},
	"startNewTask": {
		"title": "Iniciar nova tarefa",
		"tooltip": "Começar uma nova tarefa"
	},
	"proceedAnyways": {
		"title": "Prosseguir mesmo assim",
		"tooltip": "Continuar enquanto o comando executa"
	},
	"save": {
		"title": "Salvar",
		"tooltip": "Salvar as alterações do arquivo"
	},
	"reject": {
		"title": "Rejeitar",
		"tooltip": "Rejeitar esta ação"
	},
	"completeSubtaskAndReturn": "Completar subtarefa e retornar",
	"approve": {
		"title": "Aprovar",
		"tooltip": "Aprovar esta ação"
	},
	"runCommand": {
		"title": "Executar comando",
		"tooltip": "Executar este comando"
	},
	"proceedWhileRunning": {
		"title": "Prosseguir durante execução",
		"tooltip": "Continuar apesar dos avisos"
	},
	"resumeTask": {
		"title": "Retomar tarefa",
		"tooltip": "Continuar a tarefa atual"
	},
	"terminate": {
		"title": "Terminar",
		"tooltip": "Encerrar a tarefa atual"
	},
	"cancel": {
		"title": "Cancelar",
		"tooltip": "Cancelar a operação atual"
	},
	"scrollToBottom": "Rolar para o final do chat",
	"selectMode": "Selecionar modo de interação",
	"selectApiConfig": "Selecionar configuração de API",
	"enhancePrompt": "Aprimorar prompt com contexto adicional",
	"addImages": "Adicionar imagens à mensagem",
	"sendMessage": "Enviar mensagem",
	"typeMessage": "Digite uma mensagem...",
	"typeTask": "Construir, encontrar, perguntar algo",
	"addContext": "@ para adicionar contexto, / para alternar modos",
	"dragFiles": "segure shift para arrastar arquivos",
	"dragFilesImages": "segure shift para arrastar arquivos/imagens",
	"enhancePromptDescription": "O botão 'Aprimorar prompt' ajuda a melhorar seu pedido fornecendo contexto adicional, esclarecimentos ou reformulações. Tente digitar um pedido aqui e clique no botão novamente para ver como funciona.",
	"errorReadingFile": "Erro ao ler arquivo:",
	"noValidImages": "Nenhuma imagem válida foi processada",
	"separator": "Separador",
	"edit": "Editar...",
	"forNextMode": "para o próximo modo",
	"error": "Erro",
<<<<<<< HEAD
	"troubleMessage": "Kilo Code está tendo problemas...",
=======
	"diffError": {
		"title": "Edição mal-sucedida"
	},
	"troubleMessage": "Roo está tendo problemas...",
>>>>>>> 58ac098a
	"apiRequest": {
		"title": "Requisição API",
		"failed": "Requisição API falhou",
		"streaming": "Requisição API...",
		"cancelled": "Requisição API cancelada",
		"streamingFailed": "Streaming API falhou"
	},
	"checkpoint": {
		"initial": "Ponto de verificação inicial",
		"regular": "Ponto de verificação",
		"initializingWarning": "Ainda inicializando ponto de verificação... Se isso demorar muito, você pode desativar os pontos de verificação nas <settingsLink>configurações</settingsLink> e reiniciar sua tarefa.",
		"menu": {
			"viewDiff": "Ver diferenças",
			"restore": "Restaurar ponto de verificação",
			"restoreFiles": "Restaurar arquivos",
			"restoreFilesDescription": "Restaura os arquivos do seu projeto para um snapshot feito neste ponto.",
			"restoreFilesAndTask": "Restaurar arquivos e tarefa",
			"confirm": "Confirmar",
			"cancel": "Cancelar",
			"cannotUndo": "Esta ação não pode ser desfeita.",
			"restoreFilesAndTaskDescription": "Restaura os arquivos do seu projeto para um snapshot feito neste ponto e exclui todas as mensagens após este ponto."
		},
		"current": "Atual"
	},
	"instructions": {
		"wantsToFetch": "Kilo Code quer buscar instruções detalhadas para ajudar com a tarefa atual"
	},
	"fileOperations": {
		"wantsToRead": "Kilo Code quer ler este arquivo:",
		"wantsToReadOutsideWorkspace": "Kilo Code quer ler este arquivo fora do espaço de trabalho:",
		"didRead": "Kilo Code leu este arquivo:",
		"wantsToEdit": "Kilo Code quer editar este arquivo:",
		"wantsToEditOutsideWorkspace": "Kilo Code quer editar este arquivo fora do espaço de trabalho:",
		"wantsToCreate": "Kilo Code quer criar um novo arquivo:"
	},
	"directoryOperations": {
		"wantsToViewTopLevel": "Kilo Code quer visualizar os arquivos de nível superior neste diretório:",
		"didViewTopLevel": "Kilo Code visualizou os arquivos de nível superior neste diretório:",
		"wantsToViewRecursive": "Kilo Code quer visualizar recursivamente todos os arquivos neste diretório:",
		"didViewRecursive": "Kilo Code visualizou recursivamente todos os arquivos neste diretório:",
		"wantsToViewDefinitions": "Kilo Code quer visualizar nomes de definição de código-fonte usados neste diretório:",
		"didViewDefinitions": "Kilo Code visualizou nomes de definição de código-fonte usados neste diretório:",
		"wantsToSearch": "Kilo Code quer pesquisar neste diretório por <code>{{regex}}</code>:",
		"didSearch": "Kilo Code pesquisou neste diretório por <code>{{regex}}</code>:"
	},
	"commandOutput": "Saída do comando",
	"response": "Resposta",
	"arguments": "Argumentos",
	"mcp": {
		"wantsToUseTool": "Kilo Code quer usar uma ferramenta no servidor MCP {{serverName}}:",
		"wantsToAccessResource": "Kilo Code quer acessar um recurso no servidor MCP {{serverName}}:"
	},
	"modes": {
		"wantsToSwitch": "Kilo Code quer mudar para o modo <code>{{mode}}</code>",
		"wantsToSwitchWithReason": "Kilo Code quer mudar para o modo <code>{{mode}}</code> porque: {{reason}}",
		"didSwitch": "Kilo Code mudou para o modo <code>{{mode}}</code>",
		"didSwitchWithReason": "Kilo Code mudou para o modo <code>{{mode}}</code> porque: {{reason}}"
	},
	"subtasks": {
		"wantsToCreate": "Kilo Code quer criar uma nova subtarefa no modo <code>{{mode}}</code>:",
		"wantsToFinish": "Kilo Code quer finalizar esta subtarefa",
		"newTaskContent": "Instruções da subtarefa",
		"completionContent": "Subtarefa concluída",
		"resultContent": "Resultados da subtarefa",
		"defaultResult": "Por favor, continue com a próxima tarefa.",
		"completionInstructions": "Subtarefa concluída! Você pode revisar os resultados e sugerir correções ou próximos passos. Se tudo parecer bom, confirme para retornar o resultado à tarefa principal."
	},
	"questions": {
		"hasQuestion": "Kilo Code tem uma pergunta:"
	},
	"taskCompleted": "Tarefa concluída",
	"shellIntegration": {
		"unavailable": "Integração de shell indisponível",
		"troubleshooting": "Ainda com problemas? Clique aqui para ver a documentação de integração do shell.",
		"checkSettings": "Verifique as soluções alternativas do terminal na página de configurações",
		"updateVSCode": "Atualize o VSCode",
		"supportedShell": "Certifique-se de estar usando um shell suportado: zsh, bash, fish ou PowerShell"
	},
	"powershell": {
		"issues": "Parece que você está tendo problemas com o Windows PowerShell, por favor veja este"
	},
	"autoApprove": {
		"title": "Aprovação automática:",
		"none": "Nenhuma",
		"description": "A aprovação automática permite que o Kilo Code execute ações sem pedir permissão. Ative apenas para ações nas quais você confia totalmente. Configuração mais detalhada disponível nas <settingsLink>Configurações</settingsLink>.",
		"actions": {
			"readFiles": {
				"label": "Leitura",
				"description": "Permite acesso para ler qualquer arquivo em seu computador."
			},
			"editFiles": {
				"label": "Edição",
				"description": "Permite a modificação de quaisquer arquivos em seu computador."
			},
			"executeCommands": {
				"label": "Comandos",
				"description": "Permite a execução de comandos de terminal aprovados. Você pode configurar isso no painel de configurações."
			},
			"useBrowser": {
				"label": "Navegador",
				"description": "Permite a capacidade de iniciar e interagir com qualquer site em um navegador headless."
			},
			"useMcp": {
				"label": "MCP",
				"description": "Permite o uso de servidores MCP configurados que podem modificar o sistema de arquivos ou interagir com APIs."
			},
			"switchModes": {
				"label": "Modos",
				"description": "Permite a alternância automática entre diferentes modos sem exigir aprovação."
			},
			"subtasks": {
				"label": "Subtarefas",
				"description": "Permite a criação e conclusão de subtarefas sem exigir aprovação."
			},
			"retryRequests": {
				"label": "Retentativas",
				"description": "Retenta automaticamente requisições de API falhas quando o provedor retorna uma resposta de erro."
			}
		}
	},
	"reasoning": {
		"thinking": "Pensando",
		"seconds": "{{count}}s"
	},
	"followUpSuggest": {
		"copyToInput": "Copiar para entrada (ou Shift + clique)"
	},
	"announcement": {
		"title": "Faça mais com Tarefas Boomerang 🪃",
		"description": "Divida o trabalho em subtarefas, cada uma executando em um modo especializado, como code, architect, debug ou um modo personalizado.",
		"learnMore": "Saiba mais →",
		"hideButton": "Ocultar anúncio"
	},
	"browser": {
		"rooWantsToUse": "Kilo Code quer usar o navegador:",
		"consoleLogs": "Logs do console",
		"noNewLogs": "(Sem novos logs)",
		"screenshot": "Captura de tela do navegador",
		"cursor": "cursor",
		"navigation": {
			"step": "Passo {{current}} de {{total}}",
			"previous": "Anterior",
			"next": "Próximo"
		},
		"sessionStarted": "Sessão do navegador iniciada",
		"actions": {
			"title": "Ação do navegador: ",
			"launch": "Iniciar navegador em {{url}}",
			"click": "Clique ({{coordinate}})",
			"type": "Digitar \"{{text}}\"",
			"scrollDown": "Rolar para baixo",
			"scrollUp": "Rolar para cima",
			"close": "Fechar navegador"
		}
	},
	"notifications": {
		"toolRequest": "Solicitação de ferramenta aguardando aprovação",
		"browserAction": "Ação do navegador aguardando aprovação",
		"command": "Comando aguardando aprovação"
	}
}<|MERGE_RESOLUTION|>--- conflicted
+++ resolved
@@ -85,14 +85,10 @@
 	"edit": "Editar...",
 	"forNextMode": "para o próximo modo",
 	"error": "Erro",
-<<<<<<< HEAD
-	"troubleMessage": "Kilo Code está tendo problemas...",
-=======
 	"diffError": {
 		"title": "Edição mal-sucedida"
 	},
-	"troubleMessage": "Roo está tendo problemas...",
->>>>>>> 58ac098a
+	"troubleMessage": "Kilo Code está tendo problemas...",
 	"apiRequest": {
 		"title": "Requisição API",
 		"failed": "Requisição API falhou",
