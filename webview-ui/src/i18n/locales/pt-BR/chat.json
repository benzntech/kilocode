--- conflicted
+++ resolved
@@ -170,83 +170,43 @@
 		"wantsToFetch": "Kilo Code quer buscar instruções detalhadas para ajudar com a tarefa atual"
 	},
 	"fileOperations": {
-<<<<<<< HEAD
-		"wantsToRead": "Kilo Code quer ler este arquivo:",
-		"wantsToReadOutsideWorkspace": "Kilo Code quer ler este arquivo fora do espaço de trabalho:",
-		"didRead": "Kilo Code leu este arquivo:",
-		"wantsToEdit": "Kilo Code quer editar este arquivo:",
-		"wantsToEditOutsideWorkspace": "Kilo Code quer editar este arquivo fora do espaço de trabalho:",
-		"wantsToEditProtected": "Kilo Code quer editar um arquivo de configuração protegido:",
-		"wantsToCreate": "Kilo Code quer criar um novo arquivo:",
-		"wantsToSearchReplace": "Kilo Code quer realizar busca e substituição neste arquivo:",
-		"didSearchReplace": "Kilo Code realizou busca e substituição neste arquivo:",
-		"wantsToInsert": "Kilo Code quer inserir conteúdo neste arquivo:",
-		"wantsToInsertWithLineNumber": "Kilo Code quer inserir conteúdo neste arquivo na linha {{lineNumber}}:",
-		"wantsToInsertAtEnd": "Kilo Code quer adicionar conteúdo ao final deste arquivo:",
-		"wantsToReadAndXMore": "Kilo Code quer ler este arquivo e mais {{count}}:",
-		"wantsToReadMultiple": "Kilo Code deseja ler múltiplos arquivos:",
-		"wantsToApplyBatchChanges": "Kilo Code quer aplicar alterações a múltiplos arquivos:",
-		"wantsToGenerateImage": "Kilo Code quer gerar uma imagem:",
-		"wantsToGenerateImageOutsideWorkspace": "Kilo Code quer gerar uma imagem fora do espaço de trabalho:",
-		"wantsToGenerateImageProtected": "Kilo Code quer gerar uma imagem em um local protegido:",
-		"didGenerateImage": "Kilo Code gerou uma imagem:"
+		"wantsToRead": "Kilo Code quer ler este arquivo",
+		"wantsToReadOutsideWorkspace": "Kilo Code quer ler este arquivo fora do espaço de trabalho",
+		"didRead": "Kilo Code leu este arquivo",
+		"wantsToEdit": "Kilo Code quer editar este arquivo",
+		"wantsToEditOutsideWorkspace": "Kilo Code quer editar este arquivo fora do espaço de trabalho",
+		"wantsToEditProtected": "Kilo Code quer editar um arquivo de configuração protegido",
+		"wantsToCreate": "Kilo Code quer criar um novo arquivo",
+		"wantsToSearchReplace": "Kilo Code quer realizar busca e substituição neste arquivo",
+		"didSearchReplace": "Kilo Code realizou busca e substituição neste arquivo",
+		"wantsToInsert": "Kilo Code quer inserir conteúdo neste arquivo",
+		"wantsToInsertWithLineNumber": "Kilo Code quer inserir conteúdo neste arquivo na linha {{lineNumber}}",
+		"wantsToInsertAtEnd": "Kilo Code quer adicionar conteúdo ao final deste arquivo",
+		"wantsToReadAndXMore": "Kilo Code quer ler este arquivo e mais {{count}}",
+		"wantsToReadMultiple": "Kilo Code deseja ler múltiplos arquivos",
+		"wantsToApplyBatchChanges": "Kilo Code quer aplicar alterações a múltiplos arquivos",
+		"wantsToGenerateImage": "Kilo Code quer gerar uma imagem",
+		"wantsToGenerateImageOutsideWorkspace": "Kilo Code quer gerar uma imagem fora do espaço de trabalho",
+		"wantsToGenerateImageProtected": "Kilo Code quer gerar uma imagem em um local protegido",
+		"didGenerateImage": "Kilo Code gerou uma imagem"
 	},
 	"directoryOperations": {
-		"wantsToViewTopLevel": "Kilo Code quer visualizar os arquivos de nível superior neste diretório:",
-		"didViewTopLevel": "Kilo Code visualizou os arquivos de nível superior neste diretório:",
-		"wantsToViewRecursive": "Kilo Code quer visualizar recursivamente todos os arquivos neste diretório:",
-		"didViewRecursive": "Kilo Code visualizou recursivamente todos os arquivos neste diretório:",
-		"wantsToViewDefinitions": "Kilo Code quer visualizar nomes de definição de código-fonte usados neste diretório:",
-		"didViewDefinitions": "Kilo Code visualizou nomes de definição de código-fonte usados neste diretório:",
-		"wantsToSearch": "Kilo Code quer pesquisar neste diretório por <code>{{regex}}</code>:",
-		"didSearch": "Kilo Code pesquisou neste diretório por <code>{{regex}}</code>:",
-		"wantsToSearchOutsideWorkspace": "Kilo Code quer pesquisar neste diretório (fora do espaço de trabalho) por <code>{{regex}}</code>:",
-		"didSearchOutsideWorkspace": "Kilo Code pesquisou neste diretório (fora do espaço de trabalho) por <code>{{regex}}</code>:",
-		"wantsToViewTopLevelOutsideWorkspace": "Kilo Code quer visualizar os arquivos de nível superior neste diretório (fora do espaço de trabalho):",
-		"didViewTopLevelOutsideWorkspace": "Kilo Code visualizou os arquivos de nível superior neste diretório (fora do espaço de trabalho):",
-		"wantsToViewRecursiveOutsideWorkspace": "Kilo Code quer visualizar recursivamente todos os arquivos neste diretório (fora do espaço de trabalho):",
-		"didViewRecursiveOutsideWorkspace": "Kilo Code visualizou recursivamente todos os arquivos neste diretório (fora do espaço de trabalho):",
-		"wantsToViewDefinitionsOutsideWorkspace": "Kilo Code quer visualizar nomes de definição de código-fonte usados neste diretório (fora do espaço de trabalho):",
-		"didViewDefinitionsOutsideWorkspace": "Kilo Code visualizou nomes de definição de código-fonte usados neste diretório (fora do espaço de trabalho):"
-=======
-		"wantsToRead": "Roo quer ler este arquivo",
-		"wantsToReadOutsideWorkspace": "Roo quer ler este arquivo fora do espaço de trabalho",
-		"didRead": "Roo leu este arquivo",
-		"wantsToEdit": "Roo quer editar este arquivo",
-		"wantsToEditOutsideWorkspace": "Roo quer editar este arquivo fora do espaço de trabalho",
-		"wantsToEditProtected": "Roo quer editar um arquivo de configuração protegido",
-		"wantsToCreate": "Roo quer criar um novo arquivo",
-		"wantsToSearchReplace": "Roo quer realizar busca e substituição neste arquivo",
-		"didSearchReplace": "Roo realizou busca e substituição neste arquivo",
-		"wantsToInsert": "Roo quer inserir conteúdo neste arquivo",
-		"wantsToInsertWithLineNumber": "Roo quer inserir conteúdo neste arquivo na linha {{lineNumber}}",
-		"wantsToInsertAtEnd": "Roo quer adicionar conteúdo ao final deste arquivo",
-		"wantsToReadAndXMore": "Roo quer ler este arquivo e mais {{count}}",
-		"wantsToReadMultiple": "Roo deseja ler múltiplos arquivos",
-		"wantsToApplyBatchChanges": "Roo quer aplicar alterações a múltiplos arquivos",
-		"wantsToGenerateImage": "Roo quer gerar uma imagem",
-		"wantsToGenerateImageOutsideWorkspace": "Roo quer gerar uma imagem fora do espaço de trabalho",
-		"wantsToGenerateImageProtected": "Roo quer gerar uma imagem em um local protegido",
-		"didGenerateImage": "Roo gerou uma imagem"
-	},
-	"directoryOperations": {
-		"wantsToViewTopLevel": "Roo quer visualizar os arquivos de nível superior neste diretório",
-		"didViewTopLevel": "Roo visualizou os arquivos de nível superior neste diretório",
-		"wantsToViewRecursive": "Roo quer visualizar recursivamente todos os arquivos neste diretório",
-		"didViewRecursive": "Roo visualizou recursivamente todos os arquivos neste diretório",
-		"wantsToViewDefinitions": "Roo quer visualizar nomes de definição de código-fonte usados neste diretório",
-		"didViewDefinitions": "Roo visualizou nomes de definição de código-fonte usados neste diretório",
-		"wantsToSearch": "Roo quer pesquisar neste diretório por <code>{{regex}}</code>",
-		"didSearch": "Roo pesquisou neste diretório por <code>{{regex}}</code>",
-		"wantsToSearchOutsideWorkspace": "Roo quer pesquisar neste diretório (fora do espaço de trabalho) por <code>{{regex}}</code>",
-		"didSearchOutsideWorkspace": "Roo pesquisou neste diretório (fora do espaço de trabalho) por <code>{{regex}}</code>",
-		"wantsToViewTopLevelOutsideWorkspace": "Roo quer visualizar os arquivos de nível superior neste diretório (fora do espaço de trabalho)",
-		"didViewTopLevelOutsideWorkspace": "Roo visualizou os arquivos de nível superior neste diretório (fora do espaço de trabalho)",
-		"wantsToViewRecursiveOutsideWorkspace": "Roo quer visualizar recursivamente todos os arquivos neste diretório (fora do espaço de trabalho)",
-		"didViewRecursiveOutsideWorkspace": "Roo visualizou recursivamente todos os arquivos neste diretório (fora do espaço de trabalho)",
-		"wantsToViewDefinitionsOutsideWorkspace": "Roo quer visualizar nomes de definição de código-fonte usados neste diretório (fora do espaço de trabalho)",
-		"didViewDefinitionsOutsideWorkspace": "Roo visualizou nomes de definição de código-fonte usados neste diretório (fora do espaço de trabalho)"
->>>>>>> 17ae7e2d
+		"wantsToViewTopLevel": "Kilo Code quer visualizar os arquivos de nível superior neste diretório",
+		"didViewTopLevel": "Kilo Code visualizou os arquivos de nível superior neste diretório",
+		"wantsToViewRecursive": "Kilo Code quer visualizar recursivamente todos os arquivos neste diretório",
+		"didViewRecursive": "Kilo Code visualizou recursivamente todos os arquivos neste diretório",
+		"wantsToViewDefinitions": "Kilo Code quer visualizar nomes de definição de código-fonte usados neste diretório",
+		"didViewDefinitions": "Kilo Code visualizou nomes de definição de código-fonte usados neste diretório",
+		"wantsToSearch": "Kilo Code quer pesquisar neste diretório por <code>{{regex}}</code>",
+		"didSearch": "Kilo Code pesquisou neste diretório por <code>{{regex}}</code>",
+		"wantsToSearchOutsideWorkspace": "Kilo Code quer pesquisar neste diretório (fora do espaço de trabalho) por <code>{{regex}}</code>",
+		"didSearchOutsideWorkspace": "Kilo Code pesquisou neste diretório (fora do espaço de trabalho) por <code>{{regex}}</code>",
+		"wantsToViewTopLevelOutsideWorkspace": "Kilo Code quer visualizar os arquivos de nível superior neste diretório (fora do espaço de trabalho)",
+		"didViewTopLevelOutsideWorkspace": "Kilo Code visualizou os arquivos de nível superior neste diretório (fora do espaço de trabalho)",
+		"wantsToViewRecursiveOutsideWorkspace": "Kilo Code quer visualizar recursivamente todos os arquivos neste diretório (fora do espaço de trabalho)",
+		"didViewRecursiveOutsideWorkspace": "Kilo Code visualizou recursivamente todos os arquivos neste diretório (fora do espaço de trabalho)",
+		"wantsToViewDefinitionsOutsideWorkspace": "Kilo Code quer visualizar nomes de definição de código-fonte usados neste diretório (fora do espaço de trabalho)",
+		"didViewDefinitionsOutsideWorkspace": "Kilo Code visualizou nomes de definição de código-fonte usados neste diretório (fora do espaço de trabalho)"
 	},
 	"commandOutput": "Saída do comando",
 	"commandExecution": {
@@ -268,19 +228,14 @@
 	"response": "Resposta",
 	"arguments": "Argumentos",
 	"text": {
-		"rooSaid": "Roo disse"
+		"rooSaid": "Kilo disse"
 	},
 	"feedback": {
 		"youSaid": "Você disse"
 	},
 	"mcp": {
-<<<<<<< HEAD
-		"wantsToUseTool": "Kilo Code quer usar uma ferramenta no servidor MCP {{serverName}}:",
-		"wantsToAccessResource": "Kilo Code quer acessar um recurso no servidor MCP {{serverName}}:"
-=======
-		"wantsToUseTool": "Roo quer usar uma ferramenta no servidor MCP {{serverName}}",
-		"wantsToAccessResource": "Roo quer acessar um recurso no servidor MCP {{serverName}}"
->>>>>>> 17ae7e2d
+		"wantsToUseTool": "Kilo Code quer usar uma ferramenta no servidor MCP {{serverName}}",
+		"wantsToAccessResource": "Kilo Code quer acessar um recurso no servidor MCP {{serverName}}"
 	},
 	"modes": {
 		"wantsToSwitch": "Kilo Code quer mudar para o modo <code>{{mode}}</code>",
@@ -289,13 +244,8 @@
 		"didSwitchWithReason": "Kilo Code mudou para o modo <code>{{mode}}</code> porque: {{reason}}"
 	},
 	"subtasks": {
-<<<<<<< HEAD
-		"wantsToCreate": "Kilo Code quer criar uma nova subtarefa no modo <code>{{mode}}</code>:",
+		"wantsToCreate": "Kilo Code quer criar uma nova subtarefa no modo <code>{{mode}}</code>",
 		"wantsToFinish": "Kilo Code quer finalizar esta subtarefa",
-=======
-		"wantsToCreate": "Roo quer criar uma nova subtarefa no modo <code>{{mode}}</code>",
-		"wantsToFinish": "Roo quer finalizar esta subtarefa",
->>>>>>> 17ae7e2d
 		"newTaskContent": "Instruções da subtarefa",
 		"completionContent": "Subtarefa concluída",
 		"resultContent": "Resultados da subtarefa",
@@ -303,11 +253,7 @@
 		"completionInstructions": "Subtarefa concluída! Você pode revisar os resultados e sugerir correções ou próximos passos. Se tudo parecer bom, confirme para retornar o resultado à tarefa principal."
 	},
 	"questions": {
-<<<<<<< HEAD
-		"hasQuestion": "Kilo Code tem uma pergunta:"
-=======
-		"hasQuestion": "Roo tem uma pergunta"
->>>>>>> 17ae7e2d
+		"hasQuestion": "Kilo Code tem uma pergunta"
 	},
 	"taskCompleted": "Tarefa concluída",
 	"powershell": {
@@ -357,11 +303,7 @@
 		"socialLinks": "Junte-se a nós no <xLink>X</xLink>, <discordLink>Discord</discordLink>, ou <redditLink>r/RooCode</redditLink> 🚀"
 	},
 	"browser": {
-<<<<<<< HEAD
-		"rooWantsToUse": "Kilo Code quer usar o navegador:",
-=======
-		"rooWantsToUse": "Roo quer usar o navegador",
->>>>>>> 17ae7e2d
+		"rooWantsToUse": "Kilo Code quer usar o navegador",
 		"consoleLogs": "Logs do console",
 		"noNewLogs": "(Sem novos logs)",
 		"screenshot": "Captura de tela do navegador",
@@ -409,13 +351,8 @@
 		}
 	},
 	"codebaseSearch": {
-<<<<<<< HEAD
-		"wantsToSearch": "Kilo Code quer pesquisar na base de código por <code>{{query}}</code>:",
-		"wantsToSearchWithPath": "Kilo Code quer pesquisar na base de código por <code>{{query}}</code> em <code>{{path}}</code>:",
-=======
-		"wantsToSearch": "Roo quer pesquisar na base de código por <code>{{query}}</code>",
-		"wantsToSearchWithPath": "Roo quer pesquisar na base de código por <code>{{query}}</code> em <code>{{path}}</code>",
->>>>>>> 17ae7e2d
+		"wantsToSearch": "Kilo Code quer pesquisar na base de código por <code>{{query}}</code>",
+		"wantsToSearchWithPath": "Kilo Code quer pesquisar na base de código por <code>{{query}}</code> em <code>{{path}}</code>",
 		"didSearch_one": "Encontrado 1 resultado",
 		"didSearch_other": "Encontrados {{count}} resultados",
 		"resultTooltip": "Pontuação de similaridade: {{score}} (clique para abrir o arquivo)"
@@ -480,7 +417,7 @@
 		"clickToEdit": "Clique para editar a mensagem"
 	},
 	"slashCommand": {
-		"wantsToRun": "Roo quer executar um comando slash",
-		"didRun": "Roo executou um comando slash"
+		"wantsToRun": "Kilo Code quer executar um comando slash",
+		"didRun": "Kilo Code executou um comando slash"
 	}
 }