{
	"common": {
		"save": "Save",
		"done": "Done",
		"cancel": "Cancel",
		"reset": "Reset",
		"select": "Select",
		"add": "Add Header",
		"remove": "Remove"
	},
	"header": {
		"title": "Settings",
		"saveButtonTooltip": "Save changes",
		"nothingChangedTooltip": "Nothing changed",
		"doneButtonTooltip": "Discard unsaved changes and close settings panel"
	},
	"unsavedChangesDialog": {
		"title": "Unsaved Changes",
		"description": "Do you want to discard changes and continue?",
		"cancelButton": "Cancel",
		"discardButton": "Discard changes"
	},
	"sections": {
		"providers": "Providers",
		"autoApprove": "Auto-Approve",
		"browser": "Browser",
		"checkpoints": "Checkpoints",
		"display": "Display",
		"notifications": "Notifications",
		"contextManagement": "Context",
		"terminal": "Terminal",
		"slashCommands": "Slash Commands",
		"prompts": "Prompts",
		"ui": "UI",
		"experimental": "Experimental",
		"language": "Language",
		"about": "About Kilo Code"
	},
	"slashCommands": {
		"description": "Manage your slash commands to quickly execute custom workflows and actions. <DocsLink>Learn more</DocsLink>"
	},
	"ui": {
		"collapseThinking": {
			"label": "Collapse Thinking messages by default",
			"description": "When enabled, thinking blocks will be collapsed by default until you interact with them"
		}
	},
	"prompts": {
		"description": "Configure support prompts that are used for quick actions like enhancing prompts, explaining code, and fixing issues. These prompts help Kilo Code provide better assistance for common development tasks."
	},
	"codeIndex": {
		"title": "Codebase Indexing",
		"description": "Configure codebase indexing settings to enable semantic search of your project. <0>Learn more</0>",
		"statusTitle": "Status",
		"enableLabel": "Enable Codebase Indexing",
		"enableDescription": "Enable code indexing for improved search and context understanding",
		"settingsTitle": "Indexing Settings",
		"disabledMessage": "Codebase indexing is currently disabled. Enable it in the global settings to configure indexing options.",
		"profileLabel": "Embeddings Provider",
		"embedderProviderLabel": "Embedder Provider",
		"selectProfilePlaceholder": "Select provider",
		"openaiProvider": "OpenAI",
		"ollamaProvider": "Ollama",
		"geminiProvider": "Gemini",
		"geminiApiKeyLabel": "API Key:",
		"geminiApiKeyPlaceholder": "Enter your Gemini API key",
		"mistralProvider": "Mistral",
		"mistralApiKeyLabel": "API Key:",
		"mistralApiKeyPlaceholder": "Enter your Mistral API key",
		"vercelAiGatewayProvider": "Vercel AI Gateway",
		"vercelAiGatewayApiKeyLabel": "API Key",
		"vercelAiGatewayApiKeyPlaceholder": "Enter your Vercel AI Gateway API key",
		"openaiCompatibleProvider": "OpenAI Compatible",
		"openAiKeyLabel": "OpenAI API Key",
		"openAiKeyPlaceholder": "Enter your OpenAI API key",
		"openAiCompatibleBaseUrlLabel": "Base URL",
		"openAiCompatibleApiKeyLabel": "API Key",
		"openAiCompatibleApiKeyPlaceholder": "Enter your API key",
		"openAiCompatibleModelDimensionLabel": "Embedding Dimension:",
		"modelDimensionLabel": "Model Dimension",
		"openAiCompatibleModelDimensionPlaceholder": "e.g., 1536",
		"openAiCompatibleModelDimensionDescription": "The embedding dimension (output size) for your model. Check your provider's documentation for this value. Common values: 384, 768, 1536, 3072.",
		"modelLabel": "Model",
		"modelPlaceholder": "Enter model name",
		"selectModel": "Select a model",
		"selectModelPlaceholder": "Select model",
		"ollamaUrlLabel": "Ollama URL:",
		"ollamaBaseUrlLabel": "Ollama Base URL",
		"qdrantUrlLabel": "Qdrant URL",
		"qdrantKeyLabel": "Qdrant Key:",
		"qdrantApiKeyLabel": "Qdrant API Key",
		"qdrantApiKeyPlaceholder": "Enter your Qdrant API key (optional)",
		"setupConfigLabel": "Setup",
		"advancedConfigLabel": "Advanced Configuration",
		"searchMinScoreLabel": "Search Score Threshold",
		"searchMinScoreDescription": "Minimum similarity score (0.0-1.0) required for search results. Lower values return more results but may be less relevant. Higher values return fewer but more relevant results.",
		"searchMinScoreResetTooltip": "Reset to default value (0.4)",
		"searchMaxResultsLabel": "Maximum Search Results",
		"searchMaxResultsDescription": "Maximum number of search results to return when querying the codebase index. Higher values provide more context but may include less relevant results.",
		"resetToDefault": "Reset to default",
		"startIndexingButton": "Start Indexing",
		"clearIndexDataButton": "Clear Index Data",
		"unsavedSettingsMessage": "Please save your settings before starting the indexing process.",
		"clearDataDialog": {
			"title": "Are you sure?",
			"description": "This action cannot be undone. This will permanently delete your codebase index data.",
			"cancelButton": "Cancel",
			"confirmButton": "Clear Data"
		},
		"ollamaUrlPlaceholder": "http://localhost:11434",
		"openAiCompatibleBaseUrlPlaceholder": "https://api.example.com",
		"modelDimensionPlaceholder": "1536",
		"qdrantUrlPlaceholder": "http://localhost:6333",
		"saveError": "Failed to save settings",
		"modelDimensions": "({{dimension}} dimensions)",
		"saveSuccess": "Settings saved successfully",
		"saving": "Saving...",
		"saveSettings": "Save",
		"indexingStatuses": {
			"standby": "Standby",
			"indexing": "Indexing",
			"indexed": "Indexed",
			"error": "Error"
		},
		"close": "Close",
		"validation": {
			"qdrantUrlRequired": "Qdrant URL is required",
			"invalidQdrantUrl": "Invalid Qdrant URL",
			"invalidOllamaUrl": "Invalid Ollama URL",
			"invalidBaseUrl": "Invalid base URL",
			"openaiApiKeyRequired": "OpenAI API key is required",
			"modelSelectionRequired": "Model selection is required",
			"apiKeyRequired": "API key is required",
			"modelIdRequired": "Model ID is required",
			"modelDimensionRequired": "Model dimension is required",
			"geminiApiKeyRequired": "Gemini API key is required",
			"mistralApiKeyRequired": "Mistral API key is required",
			"vercelAiGatewayApiKeyRequired": "Vercel AI Gateway API key is required",
			"ollamaBaseUrlRequired": "Ollama base URL is required",
			"baseUrlRequired": "Base URL is required",
			"modelDimensionMinValue": "Model dimension must be greater than 0"
		}
	},
	"autoApprove": {
<<<<<<< HEAD
		"description": "Allow Kilo Code to automatically perform operations without requiring approval. Enable these settings only if you fully trust the AI and understand the associated security risks.",
=======
		"description": "Run these actions without asking for permission. Only enable for actions you fully trust and if you understand the security risks.",
		"toggleShortcut": "You can configure a keyboard shortcut for this setting <SettingsLink>in your IDE preferences</SettingsLink>.",
>>>>>>> 17ae7e2d
		"enabled": "Auto-Approve Enabled",
		"readOnly": {
			"label": "Read",
			"description": "When enabled, Kilo Code will automatically view directory contents and read files without requiring you to click the Approve button.",
			"outsideWorkspace": {
				"label": "Include files outside workspace",
				"description": "Allow Kilo Code to read files outside the current workspace without requiring approval."
			}
		},
		"write": {
			"label": "Write",
			"description": "Automatically create and edit files without requiring approval",
			"delayLabel": "Delay after writes to allow diagnostics to detect potential problems",
			"outsideWorkspace": {
				"label": "Include files outside workspace",
				"description": "Allow Kilo Code to create and edit files outside the current workspace without requiring approval."
			},
			"protected": {
				"label": "Include protected files",
				"description": "Allow Kilo Code to create and edit protected files (like .kilocodeignore and .kilocode/ configuration files) without requiring approval."
			}
		},
		"browser": {
			"label": "Browser",
			"description": "Automatically perform browser actions without requiring approval. Note: Only applies when the model supports computer use"
		},
		"retry": {
			"label": "Retry",
			"description": "Automatically retry failed API requests when server returns an error response",
			"delayLabel": "Delay before retrying the request"
		},
		"mcp": {
			"label": "MCP",
			"description": "Enable auto-approval of individual MCP tools in the MCP Servers view (requires both this setting and the tool's individual \"Always allow\" checkbox)"
		},
		"modeSwitch": {
			"label": "Mode",
			"description": "Automatically switch between different modes without requiring approval"
		},
		"subtasks": {
			"label": "Subtasks",
			"description": "Allow creation and completion of subtasks without requiring approval"
		},
		"followupQuestions": {
			"label": "Question",
			"description": "Automatically select the first suggested answer for follow-up questions after the configured timeout",
			"timeoutLabel": "Time to wait before auto-selecting the first answer"
		},
		"execute": {
			"label": "Execute",
			"description": "Automatically execute allowed terminal commands without requiring approval",
			"allowedCommands": "Allowed Auto-Execute Commands",
			"allowedCommandsDescription": "Command prefixes that can be auto-executed when \"Always approve execute operations\" is enabled. Add * to allow all commands (use with caution).",
			"deniedCommands": "Denied Commands",
			"deniedCommandsDescription": "Command prefixes that will be automatically denied without asking for approval. In case of conflicts with allowed commands, the longest prefix match takes precedence. Add * to deny all commands.",
			"commandPlaceholder": "Enter command prefix (e.g., 'git ')",
			"deniedCommandPlaceholder": "Enter command prefix to deny (e.g., 'rm -rf')",
			"addButton": "Add",
			"autoDenied": "Commands with the prefix `{{prefix}}` have been forbidden by the user. Do not bypass this restriction by running another command."
		},
		"showMenu": {
			"label": "Show auto-approve menu in chat view",
			"description": "When enabled, the auto-approve menu will be displayed at the bottom of the chat view, allowing quick access to auto-approve settings"
		},
		"updateTodoList": {
			"label": "Todo",
			"description": "Automatically update the to-do list without requiring approval"
		},
		"apiRequestLimit": {
			"title": "Max Count",
			"unlimited": "Unlimited"
		},
		"apiCostLimit": {
			"title": "Max Cost",
			"unlimited": "Unlimited"
		},
		"maxLimits": {
			"description": "Automatically make requests up to these limits before asking for approval to continue."
		},
		"toggleAriaLabel": "Toggle auto-approval",
		"disabledAriaLabel": "Auto-approval disabled - select options first",
		"selectOptionsFirst": "Select at least one option below to enable auto-approval"
	},
	"providers": {
		"providerDocumentation": "{{provider}} documentation",
		"configProfile": "Configuration Profile",
		"description": "Save different API configurations to quickly switch between providers and settings.",
		"apiProvider": "API Provider",
		"model": "Model",
		"nameEmpty": "Name cannot be empty",
		"nameExists": "A profile with this name already exists",
		"deleteProfile": "Delete Profile",
		"invalidArnFormat": "Invalid ARN format. Please check the examples above.",
		"enterNewName": "Enter new name",
		"addProfile": "Add Profile",
		"renameProfile": "Rename Profile",
		"newProfile": "New Configuration Profile",
		"enterProfileName": "Enter profile name",
		"createProfile": "Create Profile",
		"cannotDeleteOnlyProfile": "Cannot delete the only profile",
		"searchPlaceholder": "Search profiles",
		"searchProviderPlaceholder": "Search providers",
		"noProviderMatchFound": "No providers found",
		"noMatchFound": "No matching profiles found",
		"vscodeLmDescription": " The VS Code Language Model API allows you to run models provided by other VS Code extensions (including but not limited to GitHub Copilot). The easiest way to get started is to install the Copilot and Copilot Chat extensions from the VS Code Marketplace.",
		"awsCustomArnUse": "Enter a valid Amazon Bedrock ARN for the model you want to use. Format examples:",
		"awsCustomArnDesc": "Make sure the region in the ARN matches your selected AWS Region above.",
		"openRouterApiKey": "OpenRouter API Key",
		"getOpenRouterApiKey": "Get OpenRouter API Key",
		"vercelAiGatewayApiKey": "Vercel AI Gateway API Key",
		"getVercelAiGatewayApiKey": "Get Vercel AI Gateway API Key",
		"apiKeyStorageNotice": "API keys are stored securely in VSCode's Secret Storage",
		"glamaApiKey": "Glama API Key",
		"getGlamaApiKey": "Get Glama API Key",
		"useCustomBaseUrl": "Use custom base URL",
		"useReasoning": "Enable reasoning",
		"useHostHeader": "Use custom Host header",
		"useLegacyFormat": "Use legacy OpenAI API format",
		"customHeaders": "Custom Headers",
		"headerName": "Header name",
		"headerValue": "Header value",
		"noCustomHeaders": "No custom headers defined. Click the + button to add one.",
		"requestyApiKey": "Requesty API Key",
		"refreshModels": {
			"label": "Refresh Models",
			"hint": "Please reopen the settings to see the latest models.",
			"loading": "Refreshing models list...",
			"success": "Models list refreshed successfully!",
			"error": "Failed to refresh models list. Please try again."
		},
		"getRequestyApiKey": "Get Requesty API Key",
		"getRequestyBaseUrl": "Base URL",
		"requestyUseCustomBaseUrl": "Use custom base URL",
		"openRouterTransformsText": "Compress prompts and message chains to the context size (<a>OpenRouter Transforms</a>)",
		"anthropicApiKey": "Anthropic API Key",
		"getAnthropicApiKey": "Get Anthropic API Key",
		"anthropicUseAuthToken": "Pass Anthropic API Key as Authorization header instead of X-Api-Key",
		"anthropic1MContextBetaLabel": "Enable 1M context window (Beta)",
		"anthropic1MContextBetaDescription": "Extends context window to 1 million tokens for Claude Sonnet 4",
		"awsBedrock1MContextBetaLabel": "Enable 1M context window (Beta)",
		"awsBedrock1MContextBetaDescription": "Extends context window to 1 million tokens for Claude Sonnet 4",
		"cerebrasApiKey": "Cerebras API Key",
		"getCerebrasApiKey": "Get Cerebras API Key",
		"chutesApiKey": "Chutes API Key",
		"getChutesApiKey": "Get Chutes API Key",
		"fireworksApiKey": "Fireworks API Key",
		"getFireworksApiKey": "Get Fireworks API Key",
		"featherlessApiKey": "Featherless API Key",
		"getFeatherlessApiKey": "Get Featherless API Key",
		"ioIntelligenceApiKey": "IO Intelligence API Key",
		"ioIntelligenceApiKeyPlaceholder": "Enter your IO Intelligence API key",
		"getIoIntelligenceApiKey": "Get IO Intelligence API Key",
		"deepSeekApiKey": "DeepSeek API Key",
		"getDeepSeekApiKey": "Get DeepSeek API Key",
		"doubaoApiKey": "Doubao API Key",
		"getDoubaoApiKey": "Get Doubao API Key",
		"moonshotApiKey": "Moonshot API Key",
		"getMoonshotApiKey": "Get Moonshot API Key",
		"moonshotBaseUrl": "Moonshot Entrypoint",
		"zaiApiKey": "Z AI API Key",
		"getZaiApiKey": "Get Z AI API Key",
		"zaiEntrypoint": "Z AI Entrypoint",
		"zaiEntrypointDescription": "Please select the appropriate API entrypoint based on your location. If you are in China, choose open.bigmodel.cn. Otherwise, choose api.z.ai.",
		"geminiApiKey": "Gemini API Key",
		"getGroqApiKey": "Get Groq API Key",
		"groqApiKey": "Groq API Key",
		"getSambaNovaApiKey": "Get SambaNova API Key",
		"sambaNovaApiKey": "SambaNova API Key",
		"getHuggingFaceApiKey": "Get Hugging Face API Key",
		"huggingFaceApiKey": "Hugging Face API Key",
		"huggingFaceModelId": "Model ID",
		"huggingFaceLoading": "Loading...",
		"huggingFaceModelsCount": "({{count}} models)",
		"huggingFaceSelectModel": "Select a model...",
		"huggingFaceSearchModels": "Search models...",
		"huggingFaceNoModelsFound": "No models found",
		"huggingFaceProvider": "Provider",
		"huggingFaceProviderAuto": "Auto",
		"huggingFaceSelectProvider": "Select a provider...",
		"huggingFaceSearchProviders": "Search providers...",
		"huggingFaceNoProvidersFound": "No providers found",
		"getGeminiApiKey": "Get Gemini API Key",
		"openAiApiKey": "OpenAI API Key",
		"apiKey": "API Key",
		"openAiBaseUrl": "Base URL",
		"getOpenAiApiKey": "Get OpenAI API Key",
		"mistralApiKey": "Mistral API Key",
		"getMistralApiKey": "Get Mistral / Codestral API Key",
		"codestralBaseUrl": "Codestral Base URL (Optional)",
		"codestralBaseUrlDesc": "Set an alternative URL for the Codestral model.",
		"xaiApiKey": "xAI API Key",
		"getXaiApiKey": "Get xAI API Key",
		"litellmApiKey": "LiteLLM API Key",
		"litellmBaseUrl": "LiteLLM Base URL",
		"awsCredentials": "AWS Credentials",
		"awsProfile": "AWS Profile",
		"awsApiKey": "Amazon Bedrock API Key",
		"awsProfileName": "AWS Profile Name",
		"awsAccessKey": "AWS Access Key",
		"awsSecretKey": "AWS Secret Key",
		"awsSessionToken": "AWS Session Token",
		"awsRegion": "AWS Region",
		"awsCrossRegion": "Use cross-region inference",
		"awsBedrockVpc": {
			"useCustomVpcEndpoint": "Use custom VPC endpoint",
			"vpcEndpointUrlPlaceholder": "Enter VPC Endpoint URL (optional)",
			"examples": "Examples:"
		},
		"enablePromptCaching": "Enable prompt caching",
		"enablePromptCachingTitle": "Enable prompt caching to improve performance and reduce costs for supported models.",
		"cacheUsageNote": "Note: If you don't see cache usage, try selecting a different model and then selecting your desired model again.",
		"vscodeLmModel": "Language Model",
		"vscodeLmWarning": "Note: This is a very experimental integration and provider support will vary. If you get an error about a model not being supported, that's an issue on the provider's end.",
		"geminiParameters": {
			"urlContext": {
				"title": "Enable URL context",
				"description": "Lets Gemini read linked pages to extract, compare, and synthesize their content into informed responses."
			},
			"groundingSearch": {
				"title": "Enable Grounding with Google search",
				"description": "Connects Gemini to real‑time web data for accurate, up‑to‑date answers with verifiable citations."
			}
		},
		"googleCloudSetup": {
			"title": "To use Google Cloud Vertex AI, you need to:",
			"step1": "1. Create a Google Cloud account, enable the Vertex AI API & enable the desired Claude models.",
			"step2": "2. Install the Google Cloud CLI & configure application default credentials.",
			"step3": "3. Or create a service account with credentials."
		},
		"googleCloudCredentials": "Google Cloud Credentials",
		"googleCloudKeyFile": "Google Cloud Key File Path",
		"googleCloudProjectId": "Google Cloud Project ID",
		"googleCloudRegion": "Google Cloud Region",
		"lmStudio": {
			"baseUrl": "Base URL (optional)",
			"modelId": "Model ID",
			"speculativeDecoding": "Enable Speculative Decoding",
			"draftModelId": "Draft Model ID",
			"draftModelDesc": "Draft model must be from the same model family for speculative decoding to work correctly.",
			"selectDraftModel": "Select Draft Model",
			"noModelsFound": "No draft models found. Please ensure LM Studio is running with Server Mode enabled.",
			"description": "LM Studio allows you to run models locally on your computer. For instructions on how to get started, see their <a>quickstart guide</a>. You will also need to start LM Studio's <b>local server</b> feature to use it with this extension. <span>Note:</span> Kilo Code uses complex prompts and works best with Claude models. Less capable models may not work as expected."
		},
		"ollama": {
			"baseUrl": "Base URL (optional)",
			"modelId": "Model ID",
<<<<<<< HEAD
			"apiKey": "API Key",
			"apiKeyPlaceholder": "Enter your API key",
			"apiKeyInfo": "API key will be sent as Authorization header",
=======
			"apiKey": "Ollama API Key",
			"apiKeyHelp": "Optional API key for authenticated Ollama instances or cloud services. Leave empty for local installations.",
			"numCtx": "Context Window Size (num_ctx)",
			"numCtxHelp": "Override the model's default context window size. Leave empty to use the model's Modelfile configuration. Minimum value is 128.",
>>>>>>> 17ae7e2d
			"description": "Ollama allows you to run models locally on your computer. For instructions on how to get started, see their quickstart guide.",
			"warning": "Note: Kilo Code uses complex prompts and works best with Claude models. Less capable models may not work as expected."
		},
		"unboundApiKey": "Unbound API Key",
		"getUnboundApiKey": "Get Unbound API Key",
		"unboundRefreshModelsSuccess": "Models list updated! You can now select from the latest models.",
		"unboundInvalidApiKey": "Invalid API key. Please check your API key and try again.",
		"humanRelay": {
			"description": "No API key is required, but the user needs to help copy and paste the information to the web chat AI.",
			"instructions": "During use, a dialog box will pop up and the current message will be copied to the clipboard automatically. You need to paste these to web versions of AI (such as ChatGPT or Claude), then copy the AI's reply back to the dialog box and click the confirm button."
		},
		"roo": {
			"authenticatedMessage": "Securely authenticated through your Roo Code Cloud account.",
			"connectButton": "Connect to Roo Code Cloud"
		},
		"openRouter": {
			"providerRouting": {
				"title": "OpenRouter Provider Routing",
				"description": "OpenRouter routes requests to the best available providers for your model. By default, requests are load balanced across the top providers to maximize uptime. However, you can choose a specific provider to use for this model.",
				"learnMore": "Learn more about provider routing"
			}
		},
		"customModel": {
			"capabilities": "Configure the capabilities and pricing for your custom OpenAI-compatible model. Be careful when specifying the model capabilities, as they can affect how Kilo Code performs.",
			"maxTokens": {
				"label": "Max Output Tokens",
				"description": "Maximum number of tokens the model can generate in a response. (Specify -1 to allow the server to set the max tokens.)"
			},
			"contextWindow": {
				"label": "Context Window Size",
				"description": "Total tokens (input + output) the model can process."
			},
			"imageSupport": {
				"label": "Image Support",
				"description": "Is this model capable of processing and understanding images?"
			},
			"computerUse": {
				"label": "Computer Use",
				"description": "Is this model capable of interacting with a browser? (e.g. Claude 3.7 Sonnet)."
			},
			"promptCache": {
				"label": "Prompt Caching",
				"description": "Is this model capable of caching prompts?"
			},
			"pricing": {
				"input": {
					"label": "Input Price",
					"description": "Cost per million tokens in the input/prompt. This affects the cost of sending context and instructions to the model."
				},
				"output": {
					"label": "Output Price",
					"description": "Cost per million tokens in the model's response. This affects the cost of generated content and completions."
				},
				"cacheReads": {
					"label": "Cache Reads Price",
					"description": "Cost per million tokens for reading from the cache. This is the price charged when a cached response is retrieved."
				},
				"cacheWrites": {
					"label": "Cache Writes Price",
					"description": "Cost per million tokens for writing to the cache. This is the price charged when a prompt is cached for the first time."
				}
			},
			"resetDefaults": "Reset to Defaults"
		},
		"rateLimitSeconds": {
			"label": "Rate limit",
			"description": "Minimum time between API requests."
		},
		"consecutiveMistakeLimit": {
			"label": "Error & Repetition Limit",
			"description": "Number of consecutive errors or repeated actions before showing 'Kilo Code is having trouble' dialog",
			"unlimitedDescription": "Unlimited retries enabled (auto-proceed). The dialog will never appear.",
			"warning": "⚠️ Setting to 0 allows unlimited retries which may consume significant API usage"
		},
		"reasoningEffort": {
			"label": "Model Reasoning Effort",
			"minimal": "Minimal (Fastest)",
			"low": "Low",
			"medium": "Medium",
			"high": "High"
		},
		"verbosity": {
			"label": "Output Verbosity",
			"high": "High",
			"medium": "Medium",
			"low": "Low",
			"description": "Controls how detailed the model's responses are. Low verbosity produces concise answers, while high verbosity provides thorough explanations."
		},
		"setReasoningLevel": "Enable Reasoning Effort",
		"claudeCode": {
			"pathLabel": "Claude Code Path",
			"description": "Optional path to your Claude Code CLI. Defaults to 'claude' if not set.",
			"placeholder": "Default: claude",
			"maxTokensLabel": "Max Output Tokens",
			"maxTokensDescription": "Maximum number of output tokens for Claude Code responses. Default is 8000."
		},
		"geminiCli": {
			"description": "This provider uses OAuth authentication from the Gemini CLI tool and does not require API keys.",
			"oauthPath": "OAuth Credentials Path (optional)",
			"oauthPathDescription": "Path to the OAuth credentials file. Leave empty to use the default location (~/.gemini/oauth_creds.json).",
			"instructions": "If you haven't authenticated yet, please run",
			"instructionsContinued": "in your terminal first.",
			"setupLink": "Gemini CLI Setup Instructions",
			"requirementsTitle": "Important Requirements",
			"requirement1": "First, you need to install the Gemini CLI tool",
			"requirement2": "Then, run gemini in your terminal and make sure you Log in with Google",
			"requirement3": "Only works with personal Google accounts (not Google Workspace accounts)",
			"requirement4": "Does not use API keys - authentication is handled via OAuth",
			"requirement5": "Requires the Gemini CLI tool to be installed and authenticated first",
			"freeAccess": "Free tier access via OAuth authentication"
		},
		"qwenCode": {
			"oauthPath": "OAuth Credentials Path (optional)",
			"oauthPathDescription": "Path to the OAuth credentials file. Leave empty to use the default location (~/.qwen/oauth_creds.json).",
			"description": "This provider uses OAuth authentication from the Qwen service and does not require API keys.",
			"instructions": "Please follow the official documentation to obtain the authorization file and place it in the specified path.",
			"setupLink": "Qwen Official Documentation"
		}
	},
	"browser": {
		"enable": {
			"label": "Enable browser tool",
			"description": "When enabled, Kilo Code can use a browser to interact with websites when using models that support computer use. <0>Learn more</0>"
		},
		"viewport": {
			"label": "Viewport size",
			"description": "Select the viewport size for browser interactions. This affects how websites are displayed and interacted with.",
			"options": {
				"largeDesktop": "Large Desktop (1280x800)",
				"smallDesktop": "Small Desktop (900x600)",
				"tablet": "Tablet (768x1024)",
				"mobile": "Mobile (360x640)"
			}
		},
		"screenshotQuality": {
			"label": "Screenshot quality",
			"description": "Adjust the WebP quality of browser screenshots. Higher values provide clearer screenshots but increase token usage."
		},
		"remote": {
			"label": "Use remote browser connection",
			"description": "Connect to a Chrome browser running with remote debugging enabled (--remote-debugging-port=9222).",
			"urlPlaceholder": "Custom URL (e.g., http://localhost:9222)",
			"testButton": "Test Connection",
			"testingButton": "Testing...",
			"instructions": "Enter the DevTools Protocol host address or leave empty to auto-discover Chrome local instances. The Test Connection button will try the custom URL if provided, or auto-discover if the field is empty."
		}
	},
	"checkpoints": {
		"enable": {
			"label": "Enable automatic checkpoints",
			"description": "When enabled, Kilo Code will automatically create checkpoints during task execution, making it easy to review changes or revert to earlier states. <0>Learn more</0>"
		}
	},
	"display": {
		"taskTimeline": {
			"label": "Show task timeline",
			"description": "Display a visual timeline of task messages, colorized by type, allowing you to quickly view task progress and scroll back to specific points in the task's history."
		}
	},
	"ghost": {
		"showGutterAnimation": {
			"label": "Show gutter animation when autocompleting",
			"description": "Display animated indicator in the editor gutter when autocompletion is running",
			"preview": "Animation preview"
		}
	},
	"notifications": {
		"sound": {
			"label": "Enable sound effects",
			"description": "When enabled, Kilo Code will play sound effects for notifications and events.",
			"volumeLabel": "Volume"
		},
		"tts": {
			"label": "Enable text-to-speech",
			"description": "When enabled, Kilo Code will read aloud its responses using text-to-speech.",
			"speedLabel": "Speed"
		}
	},
	"contextManagement": {
		"description": "Control what information is included in the AI's context window, affecting token usage and response quality",
		"autoCondenseContextPercent": {
			"label": "Threshold to trigger intelligent context condensing",
			"description": "When the context window reaches this threshold, Kilo Code will automatically condense it."
		},
		"condensingApiConfiguration": {
			"label": "API Configuration for Context Condensing",
			"description": "Select which API configuration to use for context condensing operations. Leave unselected to use the current active configuration.",
			"useCurrentConfig": "Default"
		},
		"customCondensingPrompt": {
			"label": "Custom Context Condensing Prompt",
			"description": "Customize the system prompt used for context condensing. Leave empty to use the default prompt.",
			"placeholder": "Enter your custom condensing prompt here...\n\nYou can use the same structure as the default prompt:\n- Previous Conversation\n- Current Work\n- Key Technical Concepts\n- Relevant Files and Code\n- Problem Solving\n- Pending Tasks and Next Steps",
			"reset": "Reset to Default",
			"hint": "Empty = use default prompt"
		},
		"autoCondenseContext": {
			"name": "Automatically trigger intelligent context condensing",
			"description": "When enabled, Kilo Code will automatically condense the context when the threshold is reached. When disabled, you can still manually trigger context condensing."
		},
		"openTabs": {
			"label": "Open tabs context limit",
			"description": "Maximum number of VSCode open tabs to include in context. Higher values provide more context but increase token usage."
		},
		"workspaceFiles": {
			"label": "Workspace files context limit",
			"description": "Maximum number of files to include in current working directory details. Higher values provide more context but increase token usage."
		},
		"rooignore": {
			"label": "Show .kilocodeignore'd files in lists and searches",
			"description": "When enabled, files matching patterns in .kilocodeignore will be shown in lists with a lock symbol. When disabled, these files will be completely hidden from file lists and searches."
		},
		"maxConcurrentFileReads": {
			"label": "Concurrent file reads limit",
			"description": "Maximum number of files the 'read_file' tool can process concurrently. Higher values may speed up reading multiple small files but increase memory usage."
		},
		"maxReadFile": {
			"label": "File read auto-truncate threshold",
			"description": "Kilo Code reads this number of lines when the model omits start/end values. If this number is less than the file's total, Kilo Code generates a line number index of code definitions. Special cases: -1 instructs Kilo Code to read the entire file (without indexing), and 0 instructs it to read no lines and provides line indexes only for minimal context. Lower values minimize initial context usage, enabling precise subsequent line-range reads. Explicit start/end requests are not limited by this setting.",
			"lines": "lines",
			"always_full_read": "Always read entire file"
		},
		"maxImageFileSize": {
			"label": "Max image file size",
			"mb": "MB",
			"description": "Maximum size (in MB) for image files that can be processed by the read file tool."
		},
		"maxTotalImageSize": {
			"label": "Max total image size",
			"mb": "MB",
			"description": "Maximum cumulative size limit (in MB) for all images processed in a single read_file operation. When reading multiple images, each image's size is added to the total. If including another image would exceed this limit, it will be skipped."
		},
		"diagnostics": {
			"includeMessages": {
				"label": "Automatically include diagnostics in context",
				"description": "When enabled, diagnostic messages (errors) from edited files will be automatically included in the context. You can always manually include all workspace diagnostics using @problems."
			},
			"maxMessages": {
				"label": "Maximum diagnostic messages",
				"description": "Limits the number of diagnostic messages (errors, warnings) included in the context. When set, only this many diagnostics will be shown, prioritizing errors over warnings. Set to 0 for unlimited diagnostics.",
				"resetTooltip": "Reset to default value (50)",
				"unlimitedLabel": "Unlimited"
			},
			"delayAfterWrite": {
				"label": "Delay after writes to allow diagnostics to detect potential problems",
				"description": "Time to wait after file writes before proceeding, allowing diagnostic tools to process changes and detect issues."
			}
		},
		"condensingThreshold": {
			"label": "Condensing Trigger Threshold",
			"selectProfile": "Configure threshold for profile",
			"defaultProfile": "Global Default (all profiles)",
			"defaultDescription": "When context reaches this percentage, it will be automatically condensed for all profiles unless they have custom settings",
			"profileDescription": "Custom threshold for this profile only (overrides global default)",
			"inheritDescription": "This profile inherits the global default threshold ({{threshold}}%)",
			"usesGlobal": "(uses global {{threshold}}%)"
		}
	},
	"terminal": {
		"basic": {
			"label": "Terminal Settings: Basic",
			"description": "Basic terminal settings"
		},
		"advanced": {
			"label": "Terminal Settings: Advanced",
			"description": "The following options may require a terminal restart to apply the setting."
		},
		"outputLineLimit": {
			"label": "Terminal output limit",
			"description": "Maximum number of lines to include in terminal output when executing commands. When exceeded lines will be removed from the middle, saving tokens. <0>Learn more</0>"
		},
		"outputCharacterLimit": {
			"label": "Terminal character limit",
			"description": "Maximum number of characters to include in terminal output when executing commands. This limit takes precedence over the line limit to prevent memory issues from extremely long lines. When exceeded, output will be truncated. <0>Learn more</0>"
		},
		"shellIntegrationTimeout": {
			"label": "Terminal shell integration timeout",
			"description": "Maximum time to wait for shell integration to initialize before executing commands. For users with long shell startup times, this value may need to be increased if you see \"Shell Integration Unavailable\" errors in the terminal. <0>Learn more</0>"
		},
		"shellIntegrationDisabled": {
			"label": "Disable terminal shell integration",
			"description": "Enable this if terminal commands aren't working correctly or you see 'Shell Integration Unavailable' errors. This uses a simpler method to run commands, bypassing some advanced terminal features. <0>Learn more</0>"
		},
		"commandDelay": {
			"label": "Terminal command delay",
			"description": "Delay in milliseconds to add after command execution. The default setting of 0 disables the delay completely. This can help ensure command output is fully captured in terminals with timing issues. In most terminals it is implemented by setting `PROMPT_COMMAND='sleep N'` and Powershell appends `start-sleep` to the end of each command. Originally was workaround for VSCode bug#237208 and may not be needed. <0>Learn more</0>"
		},
		"compressProgressBar": {
			"label": "Compress progress bar output",
			"description": "When enabled, processes terminal output with carriage returns (\\r) to simulate how a real terminal would display content. This removes intermediate progress bar states, retaining only the final state, which conserves context space for more relevant information. <0>Learn more</0>"
		},
		"powershellCounter": {
			"label": "Enable PowerShell counter workaround",
			"description": "When enabled, adds a counter to PowerShell commands to ensure proper command execution. This helps with PowerShell terminals that might have issues with command output capture. <0>Learn more</0>"
		},
		"zshClearEolMark": {
			"label": "Clear ZSH EOL mark",
			"description": "When enabled, clears the ZSH end-of-line mark by setting PROMPT_EOL_MARK=''. This prevents issues with command output interpretation when output ends with special characters like '%'. <0>Learn more</0>"
		},
		"zshOhMy": {
			"label": "Enable Oh My Zsh integration",
			"description": "When enabled, sets ITERM_SHELL_INTEGRATION_INSTALLED=Yes to enable Oh My Zsh shell integration features. Applying this setting might require restarting the IDE. <0>Learn more</0>"
		},
		"zshP10k": {
			"label": "Enable Powerlevel10k integration",
			"description": "When enabled, sets POWERLEVEL9K_TERM_SHELL_INTEGRATION=true to enable Powerlevel10k shell integration features. <0>Learn more</0>"
		},
		"zdotdir": {
			"label": "Enable ZDOTDIR handling",
			"description": "When enabled, creates a temporary directory for ZDOTDIR to handle zsh shell integration properly. This ensures VSCode shell integration works correctly with zsh while preserving your zsh configuration. <0>Learn more</0>"
		},
		"inheritEnv": {
			"label": "Inherit environment variables",
			"description": "When enabled, the terminal will inherit environment variables from VSCode's parent process, such as user-profile-defined shell integration settings. This directly toggles VSCode global setting `terminal.integrated.inheritEnv`. <0>Learn more</0>"
		}
	},
	"advancedSettings": {
		"title": "Advanced settings"
	},
	"advanced": {
		"diff": {
			"label": "Enable editing through diffs",
			"description": "When enabled, Kilo Code will be able to edit files more quickly and will automatically reject truncated full-file writes. Works best with the latest Claude 4 Sonnet model.",
			"strategy": {
				"label": "Diff strategy",
				"options": {
					"standard": "Standard (Single block)",
					"multiBlock": "Experimental: Multi-block diff",
					"unified": "Experimental: Unified diff"
				},
				"descriptions": {
					"standard": "Standard diff strategy applies changes to a single code block at a time.",
					"unified": "Unified diff strategy takes multiple approaches to applying diffs and chooses the best approach.",
					"multiBlock": "Multi-block diff strategy allows updating multiple code blocks in a file in one request."
				}
			},
			"matchPrecision": {
				"label": "Match precision",
				"description": "This slider controls how precisely code sections must match when applying diffs. Lower values allow more flexible matching but increase the risk of incorrect replacements. Use values below 100% with extreme caution."
			}
		},
		"todoList": {
			"label": "Enable todo list tool",
			"description": "When enabled, Kilo Code can create and manage todo lists to track task progress. This helps organize complex tasks into manageable steps."
		}
	},
	"experimental": {
		"DIFF_STRATEGY_UNIFIED": {
			"name": "Use experimental unified diff strategy",
			"description": "Enable the experimental unified diff strategy. This strategy might reduce the number of retries caused by model errors but may cause unexpected behavior or incorrect edits. Only enable if you understand the risks and are willing to carefully review all changes."
		},
		"SEARCH_AND_REPLACE": {
			"name": "Use experimental search and replace tool",
			"description": "Enable the experimental search and replace tool, allowing Kilo Code to replace multiple instances of a search term in one request."
		},
		"INSERT_BLOCK": {
			"name": "Use experimental insert content tool",
			"description": "Enable the experimental insert content tool, allowing Kilo Code to insert content at specific line numbers without needing to create a diff."
		},
		"POWER_STEERING": {
			"name": "Use experimental \"power steering\" mode",
			"description": "When enabled, Kilo Code will remind the model about the details of its current mode definition more frequently. This will lead to stronger adherence to role definitions and custom instructions, but will use more tokens per message."
		},
		"CONCURRENT_FILE_READS": {
			"name": "Enable concurrent file reads",
			"description": "When enabled, Kilo Code can read multiple files in a single request. When disabled, Kilo Code must read files one at a time. Disabling this can help when working with less capable models or when you want more control over file access."
		},
		"MULTI_SEARCH_AND_REPLACE": {
			"name": "Use experimental multi block diff tool",
			"description": "When enabled, Kilo Code will use multi block diff tool. This will try to update multiple code blocks in the file in one request."
		},
		"MARKETPLACE": {
			"name": "Enable Marketplace",
			"description": "When enabled, you can install MCPs and custom modes from the Marketplace."
		},
		"MULTI_FILE_APPLY_DIFF": {
			"name": "Enable concurrent file edits",
			"description": "When enabled, Kilo Code can edit multiple files in a single request. When disabled, Kilo Code must edit files one at a time. Disabling this can help when working with less capable models or when you want more control over file modifications."
		},
		"MORPH_FAST_APPLY": {
			"name": "Enable Morph Fast Apply",
			"description": "When enabled, Kilo Code can edit files using Morph Fast Apply. Requires the Kilo Code API Provider, OpenRouter or a Morph API key.",
			"apiKey": "Morph API key (optional)",
			"placeholder": "Enter your Morph API key (optional)"
		},
		"PREVENT_FOCUS_DISRUPTION": {
			"name": "Background editing",
			"description": "Prevent editor focus disruption when enabled. File edits happen in the background without opening diff views or stealing focus. You can continue working uninterrupted while Kilo Code makes changes. Files can be opened without focus to capture diagnostics or kept closed entirely."
		},
		"ASSISTANT_MESSAGE_PARSER": {
			"name": "Use new message parser",
			"description": "Enable the experimental streaming message parser that provides significant performance improvements for long assistant responses by processing messages more efficiently."
		},
		"NEW_TASK_REQUIRE_TODOS": {
			"name": "Require 'todos' list for new tasks",
			"description": "When enabled, the new_task tool will require a todos parameter to be provided. This ensures all new tasks start with a clear list of objectives. When disabled (default), the todos parameter remains optional for backward compatibility."
		},
		"IMAGE_GENERATION": {
			"name": "Enable AI image generation",
			"description": "When enabled, Kilo Code can generate images from text prompts. Requires a Kilo Code or OpenRouter API key to be configured.",
			"apiProvider": "API Provider",
			"openRouterApiKeyLabel": "OpenRouter API Key",
			"openRouterApiKeyPlaceholder": "Enter your OpenRouter API key",
			"kiloCodeApiKeyLabel": "Kilo Code API Key",
			"kiloCodeApiKeyPlaceholder": "Enter your Kilo Code API key",
			"kiloCodeApiKeyPaste": "Paste current Kilo Code API Key",
			"getApiKeyText": "Get your API key from",
			"modelSelectionLabel": "Image Generation Model",
			"modelSelectionDescription": "Select the model to use for image generation",
			"warningMissingKey": "⚠️ An API key is required for image generation, please configure it above.",
			"successConfigured": "✓ Image generation is configured and ready to use"
		},
		"RUN_SLASH_COMMAND": {
			"name": "Enable model-initiated slash commands",
			"description": "When enabled, Kilo Code can run your slash commands to execute workflows."
		}
	},
	"promptCaching": {
		"label": "Disable prompt caching",
		"description": "When checked, Kilo Code will not use prompt caching for this model."
	},
	"temperature": {
		"useCustom": "Use custom temperature",
		"description": "Controls randomness in the model's responses.",
		"rangeDescription": "Higher values make output more random, lower values make it more deterministic."
	},
	"modelInfo": {
		"supportsImages": "Supports images",
		"noImages": "Does not support images",
		"supportsComputerUse": "Supports computer use",
		"noComputerUse": "Does not support computer use",
		"supportsPromptCache": "Supports prompt caching",
		"noPromptCache": "Does not support prompt caching",
		"contextWindow": "Context Window:",
		"maxOutput": "Max output",
		"inputPrice": "Input price",
		"outputPrice": "Output price",
		"cacheReadsPrice": "Cache reads price",
		"cacheWritesPrice": "Cache writes price",
		"enableStreaming": "Enable streaming",
		"enableR1Format": "Enable R1 model parameters",
		"enableR1FormatTips": "Must be enabled when using R1 models such as QWQ to prevent 400 errors",
		"useAzure": "Use Azure",
		"azureApiVersion": "Set Azure API version",
		"gemini": {
			"freeRequests": "* Free up to {{count}} requests per minute. After that, billing depends on prompt size.",
			"pricingDetails": "For more info, see pricing details.",
			"billingEstimate": "* Billing is an estimate - exact cost depends on prompt size."
		}
	},
	"modelPicker": {
		"automaticFetch": "The extension automatically fetches the latest list of models available on <serviceLink>{{serviceName}}</serviceLink>. If you're unsure which model to choose, Kilo Code works best with <defaultModelLink>{{defaultModelId}}</defaultModelLink>.",
		"label": "Model",
		"searchPlaceholder": "Search",
		"noMatchFound": "No match found",
		"useCustomModel": "Use custom: {{modelId}}"
	},
	"footer": {
		"feedback": "If you have any questions or feedback, feel free to open an issue at <githubLink>github.com/Kilo-Org/kilocode</githubLink> or join <redditLink>reddit.com/r/kilocode</redditLink> or <discordLink>kilocode.ai/discord</discordLink>.",
		"support": "For financial questions, please contact Customer Support at <supportLink>https://kilocode.ai/support</supportLink>",
		"telemetry": {
			"label": "Allow error and usage reporting",
			"description": "Help improve Kilo Code by sending usage data and error reports. No code, prompts, or personal information is ever sent. See our privacy policy for more details."
		},
		"settings": {
			"import": "Import",
			"export": "Export",
			"reset": "Reset"
		}
	},
	"thinkingBudget": {
		"maxTokens": "Max Tokens",
		"maxThinkingTokens": "Max Thinking Tokens"
	},
	"validation": {
		"apiKey": "You must provide a valid API key.",
		"awsRegion": "You must choose a region to use with Amazon Bedrock.",
		"googleCloud": "You must provide a valid Google Cloud Project ID and Region.",
		"modelId": "You must provide a valid model ID.",
		"modelSelector": "You must provide a valid model selector.",
		"openAi": "You must provide a valid base URL, API key, and model ID.",
		"arn": {
			"invalidFormat": "Invalid ARN format. Please check the format requirements.",
			"regionMismatch": "Warning: The region in your ARN ({{arnRegion}}) does not match your selected region ({{region}}). This may cause access issues. The provider will use the region from the ARN."
		},
		"modelAvailability": "The model ID ({{modelId}}) you provided is not available. Please choose a different model.",
		"providerNotAllowed": "Provider '{{provider}}' is not allowed by your organization",
		"modelNotAllowed": "Model '{{model}}' is not allowed for provider '{{provider}}' by your organization",
		"profileInvalid": "This profile contains a provider or model that is not allowed by your organization",
		"qwenCodeOauthPath": "You must provide a valid OAuth credentials path."
	},
	"placeholders": {
		"apiKey": "Enter API Key...",
		"profileName": "Enter profile name",
		"accessKey": "Enter Access Key...",
		"secretKey": "Enter Secret Key...",
		"sessionToken": "Enter Session Token...",
		"credentialsJson": "Enter Credentials JSON...",
		"keyFilePath": "Enter Key File Path...",
		"projectId": "Enter Project ID...",
		"customArn": "Enter ARN (e.g. arn:aws:bedrock:us-east-1:123456789012:foundation-model/my-model)",
		"baseUrl": "Enter base URL...",
		"modelId": {
			"lmStudio": "e.g. meta-llama-3.1-8b-instruct",
			"lmStudioDraft": "e.g. lmstudio-community/llama-3.2-1b-instruct",
			"ollama": "e.g. llama3.1"
		},
		"numbers": {
			"maxTokens": "e.g. 4096",
			"contextWindow": "e.g. 128000",
			"inputPrice": "e.g. 0.0001",
			"outputPrice": "e.g. 0.0002",
			"cacheWritePrice": "e.g. 0.00005"
		}
	},
	"defaults": {
		"ollamaUrl": "Default: http://localhost:11434",
		"lmStudioUrl": "Default: http://localhost:1234",
		"geminiUrl": "Default: https://generativelanguage.googleapis.com"
	},
	"labels": {
		"customArn": "Custom ARN",
		"useCustomArn": "Use custom ARN..."
	},
	"includeMaxOutputTokens": "Include max output tokens",
	"includeMaxOutputTokensDescription": "Send max output tokens parameter in API requests. Some providers may not support this.",
	"limitMaxTokensDescription": "Limit the maximum number of tokens in the response",
	"maxOutputTokensLabel": "Max output tokens",
	"maxTokensGenerateDescription": "Maximum tokens to generate in response",
	"serviceTier": {
		"label": "Service tier",
		"tooltip": "For faster processing of API requests, try the priority processing service tier. For lower prices with higher latency, try the flex processing tier.",
		"standard": "Standard",
		"flex": "Flex",
		"priority": "Priority",
		"pricingTableTitle": "Pricing by service tier (price per 1M tokens)",
		"columns": {
			"tier": "Tier",
			"input": "Input",
			"output": "Output",
			"cacheReads": "Cache reads"
		}
	}
}<|MERGE_RESOLUTION|>--- conflicted
+++ resolved
@@ -142,12 +142,8 @@
 		}
 	},
 	"autoApprove": {
-<<<<<<< HEAD
-		"description": "Allow Kilo Code to automatically perform operations without requiring approval. Enable these settings only if you fully trust the AI and understand the associated security risks.",
-=======
 		"description": "Run these actions without asking for permission. Only enable for actions you fully trust and if you understand the security risks.",
 		"toggleShortcut": "You can configure a keyboard shortcut for this setting <SettingsLink>in your IDE preferences</SettingsLink>.",
->>>>>>> 17ae7e2d
 		"enabled": "Auto-Approve Enabled",
 		"readOnly": {
 			"label": "Read",
@@ -394,16 +390,10 @@
 		"ollama": {
 			"baseUrl": "Base URL (optional)",
 			"modelId": "Model ID",
-<<<<<<< HEAD
-			"apiKey": "API Key",
-			"apiKeyPlaceholder": "Enter your API key",
-			"apiKeyInfo": "API key will be sent as Authorization header",
-=======
 			"apiKey": "Ollama API Key",
 			"apiKeyHelp": "Optional API key for authenticated Ollama instances or cloud services. Leave empty for local installations.",
 			"numCtx": "Context Window Size (num_ctx)",
 			"numCtxHelp": "Override the model's default context window size. Leave empty to use the model's Modelfile configuration. Minimum value is 128.",
->>>>>>> 17ae7e2d
 			"description": "Ollama allows you to run models locally on your computer. For instructions on how to get started, see their quickstart guide.",
 			"warning": "Note: Kilo Code uses complex prompts and works best with Claude models. Less capable models may not work as expected."
 		},
