--- conflicted
+++ resolved
@@ -697,19 +697,15 @@
 		},
 		"MULTI_FILE_APPLY_DIFF": {
 			"name": "Bật chỉnh sửa tệp đồng thời",
-<<<<<<< HEAD
 			"description": "Khi được bật, Kilo Code có thể chỉnh sửa nhiều tệp trong một yêu cầu duy nhất. Khi bị tắt, Kilo Code phải chỉnh sửa từng tệp một. Tắt tính năng này có thể hữu ích khi làm việc với các mô hình kém khả năng hơn hoặc khi bạn muốn kiểm soát nhiều hơn đối với các thay đổi tệp."
 		},
 		"INLINE_ASSIST": {
 			"name": "Trợ lý Nội dòng",
 			"description": "Bật tính năng Trợ giúp nội tuyến (Inline Assist) để nhận gợi ý và cải tiến mã nhanh chóng ngay trong trình soạn thảo của bạn. Bao gồm Tác vụ nội tuyến nhanh (Cmd+I) cho những thay đổi có mục tiêu và Tác vụ nội tuyến tự động cho những cải tiến theo ngữ cảnh."
-=======
-			"description": "Khi được bật, Roo có thể chỉnh sửa nhiều tệp trong một yêu cầu duy nhất. Khi bị tắt, Roo phải chỉnh sửa từng tệp một. Tắt tính năng này có thể hữu ích khi làm việc với các mô hình kém khả năng hơn hoặc khi bạn muốn kiểm soát nhiều hơn đối với các thay đổi tệp."
 		},
 		"PREVENT_FOCUS_DISRUPTION": {
 			"name": "Chỉnh sửa nền",
-			"description": "Khi được bật, ngăn chặn gián đoạn tiêu điểm trình soạn thảo. Việc chỉnh sửa tệp diễn ra ở nền mà không mở chế độ xem diff hoặc chiếm tiêu điểm. Bạn có thể tiếp tục làm việc không bị gián đoạn trong khi Roo thực hiện thay đổi. Các tệp có thể được mở mà không có tiêu điểm để thu thập chẩn đoán hoặc giữ hoàn toàn đóng."
->>>>>>> 1695c83c
+			"description": "Khi được bật, ngăn chặn gián đoạn tiêu điểm trình soạn thảo. Việc chỉnh sửa tệp diễn ra ở nền mà không mở chế độ xem diff hoặc chiếm tiêu điểm. Bạn có thể tiếp tục làm việc không bị gián đoạn trong khi Kilo Code thực hiện thay đổi. Các tệp có thể được mở mà không có tiêu điểm để thu thập chẩn đoán hoặc giữ hoàn toàn đóng."
 		}
 	},
 	"promptCaching": {
