{
	"greeting": "Was kann Kilo Code für dich tun?",
	"task": {
		"title": "Aufgabe",
		"seeMore": "Mehr anzeigen",
		"seeLess": "Weniger anzeigen",
		"tokens": "Tokens:",
		"cache": "Cache:",
		"apiCost": "API-Kosten:",
		"contextWindow": "Kontextfenster:",
		"closeAndStart": "Aufgabe schließen und neue starten",
		"export": "Aufgabenverlauf exportieren",
		"delete": "Aufgabe löschen (Shift + Klick zum Überspringen der Bestätigung)"
	},
	"unpin": "Lösen von oben",
	"pin": "Anheften",
	"tokenProgress": {
		"availableSpace": "Verfügbarer Speicher: {{amount}} Tokens",
		"tokensUsed": "Verwendete Tokens: {{used}} von {{total}}",
		"reservedForResponse": "Reserviert für Modellantwort: {{amount}} Tokens"
	},
	"retry": {
		"title": "Wiederholen",
		"tooltip": "Versuch erneut starten"
	},
	"startNewTask": {
		"title": "Neue Aufgabe starten",
		"tooltip": "Beginne eine neue Aufgabe"
	},
	"proceedAnyways": {
		"title": "Trotzdem fortfahren",
		"tooltip": "Während der Befehlsausführung fortfahren"
	},
	"save": {
		"title": "Speichern",
		"tooltip": "Dateiänderungen speichern"
	},
	"reject": {
		"title": "Ablehnen",
		"tooltip": "Diese Aktion ablehnen"
	},
	"completeSubtaskAndReturn": "Teilaufgabe abschließen und zurückkehren",
	"approve": {
		"title": "Genehmigen",
		"tooltip": "Diese Aktion genehmigen"
	},
	"runCommand": {
		"title": "Befehl ausführen",
		"tooltip": "Diesen Befehl ausführen"
	},
	"proceedWhileRunning": {
		"title": "Während Ausführung fortfahren",
		"tooltip": "Trotz Warnungen fortfahren"
	},
	"resumeTask": {
		"title": "Aufgabe fortsetzen",
		"tooltip": "Aktuelle Aufgabe fortsetzen"
	},
	"terminate": {
		"title": "Beenden",
		"tooltip": "Aktuelle Aufgabe beenden"
	},
	"cancel": {
		"title": "Abbrechen",
		"tooltip": "Aktuelle Operation abbrechen"
	},
	"scrollToBottom": "Zum Chat-Ende scrollen",
	"selectMode": "Interaktionsmodus auswählen",
	"selectApiConfig": "API-Konfiguration auswählen",
	"enhancePrompt": "Prompt mit zusätzlichem Kontext verbessern",
	"addImages": "Bilder zur Nachricht hinzufügen",
	"sendMessage": "Nachricht senden",
	"typeMessage": "Nachricht eingeben...",
	"typeTask": "Erstellen, finden, etwas fragen",
	"addContext": "@ für Kontext, / zum Moduswechsel",
	"dragFiles": "Shift halten, um Dateien einzufügen",
	"dragFilesImages": "Shift halten, um Dateien/Bilder einzufügen",
	"enhancePromptDescription": "Die Schaltfläche 'Prompt verbessern' hilft, deine Anfrage durch zusätzlichen Kontext, Klarstellungen oder Umformulierungen zu verbessern. Versuche, hier eine Anfrage einzugeben und klicke erneut auf die Schaltfläche, um zu sehen, wie es funktioniert.",
	"errorReadingFile": "Fehler beim Lesen der Datei:",
	"noValidImages": "Keine gültigen Bilder wurden verarbeitet",
	"separator": "Trennlinie",
	"edit": "Bearbeiten...",
	"forNextMode": "für nächsten Modus",
	"error": "Fehler",
	"troubleMessage": "Kilo Code hat Probleme...",
	"apiRequest": {
		"title": "API-Anfrage",
		"failed": "API-Anfrage fehlgeschlagen",
		"streaming": "API-Anfrage...",
		"cancelled": "API-Anfrage abgebrochen",
		"streamingFailed": "API-Streaming fehlgeschlagen"
	},
	"checkpoint": {
		"initial": "Initialer Checkpoint",
		"regular": "Checkpoint",
		"initializingWarning": "Checkpoint wird noch initialisiert... Falls dies zu lange dauert, kannst du Checkpoints in den <settingsLink>Einstellungen</settingsLink> deaktivieren und deine Aufgabe neu starten.",
		"menu": {
			"viewDiff": "Unterschiede anzeigen",
			"restore": "Checkpoint wiederherstellen",
			"restoreFiles": "Dateien wiederherstellen",
			"restoreFilesDescription": "Stellt die Dateien deines Projekts auf einen Snapshot zurück, der an diesem Punkt erstellt wurde.",
			"restoreFilesAndTask": "Dateien & Aufgabe wiederherstellen",
			"confirm": "Bestätigen",
			"cancel": "Abbrechen",
			"cannotUndo": "Diese Aktion kann nicht rückgängig gemacht werden.",
			"restoreFilesAndTaskDescription": "Stellt die Dateien deines Projekts auf einen Snapshot zurück, der an diesem Punkt erstellt wurde, und löscht alle Nachrichten nach diesem Punkt."
		},
		"current": "Aktuell"
	},
	"instructions": {
		"wantsToFetch": "Kilo Code möchte detaillierte Anweisungen abrufen, um bei der aktuellen Aufgabe zu helfen"
	},
	"fileOperations": {
		"wantsToRead": "Kilo Code möchte diese Datei lesen:",
		"wantsToReadOutsideWorkspace": "Kilo Code möchte diese Datei außerhalb des Arbeitsbereichs lesen:",
		"didRead": "Kilo Codeo hat diese Datei gelesen:",
		"wantsToEdit": "Kilo Code möchte diese Datei bearbeiten:",
		"wantsToEditOutsideWorkspace": "Kilo Code möchte diese Datei außerhalb des Arbeitsbereichs bearbeiten:",
		"wantsToCreate": "Kilo Code möchte eine neue Datei erstellen:"
	},
	"directoryOperations": {
		"wantsToViewTopLevel": "Kilo Code möchte die Dateien auf oberster Ebene in diesem Verzeichnis anzeigen:",
		"didViewTopLevel": "Kilo Code hat die Dateien auf oberster Ebene in diesem Verzeichnis angezeigt:",
		"wantsToViewRecursive": "Kilo Code möchte rekursiv alle Dateien in diesem Verzeichnis anzeigen:",
		"didViewRecursive": "Kilo Code hat rekursiv alle Dateien in diesem Verzeichnis angezeigt:",
		"wantsToViewDefinitions": "Kilo Code möchte Quellcode-Definitionsnamen in diesem Verzeichnis anzeigen:",
		"didViewDefinitions": "Kilo Code hat Quellcode-Definitionsnamen in diesem Verzeichnis angezeigt:",
		"wantsToSearch": "Kilo Code möchte dieses Verzeichnis nach <code>{{regex}}</code> durchsuchen:",
		"didSearch": "Kilo Code hat dieses Verzeichnis nach <code>{{regex}}</code> durchsucht:"
	},
	"commandOutput": "Befehlsausgabe",
	"response": "Antwort",
	"arguments": "Argumente",
	"mcp": {
		"wantsToUseTool": "Kilo Code möchte ein Tool auf dem {{serverName}} MCP-Server verwenden:",
		"wantsToAccessResource": "Kilo Code möchte auf eine Ressource auf dem {{serverName}} MCP-Server zugreifen:"
	},
	"modes": {
		"wantsToSwitch": "Kilo Code möchte zum <code>{{mode}}</code>-Modus wechseln",
		"wantsToSwitchWithReason": "Kilo Code möchte zum <code>{{mode}}</code>-Modus wechseln, weil: {{reason}}",
		"didSwitch": "Kilo Code hat zum <code>{{mode}}</code>-Modus gewechselt",
		"didSwitchWithReason": "Kilo Code hat zum <code>{{mode}}</code>-Modus gewechselt, weil: {{reason}}"
	},
	"subtasks": {
<<<<<<< HEAD
		"wantsToCreate": "Kilo Code möchte eine neue Teilaufgabe im <code>{{mode}}</code>-Modus erstellen:",
		"wantsToFinish": "Kilo Code möchte diese Teilaufgabe abschließen"
=======
		"wantsToCreate": "Roo möchte eine neue Teilaufgabe im <code>{{mode}}</code>-Modus erstellen:",
		"wantsToFinish": "Roo möchte diese Teilaufgabe abschließen",
		"newTaskContent": "Teilaufgabenanweisungen",
		"completionContent": "Teilaufgabe abgeschlossen",
		"resultContent": "Teilaufgabenergebnisse",
		"defaultResult": "Bitte fahre mit der nächsten Aufgabe fort.",
		"completionInstructions": "Teilaufgabe abgeschlossen! Du kannst die Ergebnisse überprüfen und Korrekturen oder nächste Schritte vorschlagen. Wenn alles gut aussieht, bestätige, um das Ergebnis an die übergeordnete Aufgabe zurückzugeben."
>>>>>>> 91f4a862
	},
	"questions": {
		"hasQuestion": "Kilo Code hat eine Frage:"
	},
	"taskCompleted": "Aufgabe abgeschlossen",
	"shellIntegration": {
		"unavailable": "Shell-Integration nicht verfügbar",
		"troubleshooting": "Immer noch Probleme?"
	},
	"powershell": {
		"issues": "Es scheint, dass du Probleme mit Windows PowerShell hast, bitte sieh dir dies an"
	},
	"autoApprove": {
		"title": "Automatische Genehmigung:",
		"none": "Keine",
		"description": "Automatische Genehmigung erlaubt Kilo Code, Aktionen ohne Nachfrage auszuführen. Aktiviere dies nur für Aktionen, denen du vollständig vertraust. Detailliertere Konfiguration verfügbar in den <settingsLink>Einstellungen</settingsLink>.",
		"actions": {
			"readFiles": {
				"label": "Dateien und Verzeichnisse lesen",
				"shortName": "Lesen",
				"description": "Erlaubt Zugriff zum Lesen jeder Datei auf deinem Computer."
			},
			"editFiles": {
				"label": "Dateien bearbeiten",
				"shortName": "Bearbeiten",
				"description": "Erlaubt die Änderung jeder Datei auf deinem Computer."
			},
			"executeCommands": {
				"label": "Genehmigte Befehle ausführen",
				"shortName": "Befehle",
				"description": "Erlaubt die Ausführung genehmigter Terminal-Befehle. Du kannst dies im Einstellungsfenster konfigurieren."
			},
			"useBrowser": {
				"label": "Browser verwenden",
				"shortName": "Browser",
				"description": "Erlaubt die Fähigkeit, jede Website in einem Headless-Browser zu starten und mit ihr zu interagieren."
			},
			"useMcp": {
				"label": "MCP-Server verwenden",
				"shortName": "MCP",
				"description": "Erlaubt die Verwendung konfigurierter MCP-Server, die das Dateisystem ändern oder mit APIs interagieren können."
			},
			"switchModes": {
				"label": "Modi wechseln",
				"shortName": "Modi",
				"description": "Erlaubt automatischen Wechsel zwischen verschiedenen Modi ohne erforderliche Genehmigung."
			},
			"subtasks": {
				"label": "Teilaufgaben erstellen & abschließen",
				"shortName": "Teilaufgaben",
				"description": "Erlaubt die Erstellung und den Abschluss von Teilaufgaben ohne erforderliche Genehmigung."
			},
			"retryRequests": {
				"label": "Fehlgeschlagene Anfragen wiederholen",
				"shortName": "Wiederholungen",
				"description": "Wiederholt automatisch fehlgeschlagene API-Anfragen, wenn der Anbieter eine Fehlermeldung zurückgibt."
			}
		}
	},
	"reasoning": {
		"thinking": "Denke nach",
		"seconds": "{{count}}s"
	},
	"followUpSuggest": {
		"copyToInput": "In Eingabefeld kopieren (oder Shift + Klick)"
	},
	"announcement": {
		"title": "Mach mehr mit Boomerang Tasks 🪃",
		"description": "Teile deine Arbeit in Unteraufgaben auf, die jeweils in einem spezialisierten Modus laufen, wie code, architect, debug oder einem benutzerdefinierten Modus.",
		"learnMore": "Mehr erfahren →",
		"hideButton": "Ankündigung ausblenden"
	},
	"browser": {
		"rooWantsToUse": "Kilo Code möchte den Browser verwenden:",
		"consoleLogs": "Konsolenprotokolle",
		"noNewLogs": "(Keine neuen Protokolle)",
		"screenshot": "Browser-Screenshot",
		"cursor": "Cursor",
		"navigation": {
			"step": "Schritt {{current}} von {{total}}",
			"previous": "Zurück",
			"next": "Weiter"
		},
		"sessionStarted": "Browser-Sitzung gestartet",
		"actions": {
			"title": "Browser-Aktion: ",
			"launch": "Browser starten auf {{url}}",
			"click": "Klicken ({{coordinate}})",
			"type": "Eingeben \"{{text}}\"",
			"scrollDown": "Nach unten scrollen",
			"scrollUp": "Nach oben scrollen",
			"close": "Browser schließen"
		}
	},
	"notifications": {
		"toolRequest": "Tool-Anfrage wartet auf Genehmigung",
		"browserAction": "Browser-Aktion wartet auf Genehmigung",
		"command": "Befehl wartet auf Genehmigung"
	}
}<|MERGE_RESOLUTION|>--- conflicted
+++ resolved
@@ -142,18 +142,13 @@
 		"didSwitchWithReason": "Kilo Code hat zum <code>{{mode}}</code>-Modus gewechselt, weil: {{reason}}"
 	},
 	"subtasks": {
-<<<<<<< HEAD
 		"wantsToCreate": "Kilo Code möchte eine neue Teilaufgabe im <code>{{mode}}</code>-Modus erstellen:",
-		"wantsToFinish": "Kilo Code möchte diese Teilaufgabe abschließen"
-=======
-		"wantsToCreate": "Roo möchte eine neue Teilaufgabe im <code>{{mode}}</code>-Modus erstellen:",
-		"wantsToFinish": "Roo möchte diese Teilaufgabe abschließen",
+		"wantsToFinish": "Kilo Code möchte diese Teilaufgabe abschließen",
 		"newTaskContent": "Teilaufgabenanweisungen",
 		"completionContent": "Teilaufgabe abgeschlossen",
 		"resultContent": "Teilaufgabenergebnisse",
 		"defaultResult": "Bitte fahre mit der nächsten Aufgabe fort.",
 		"completionInstructions": "Teilaufgabe abgeschlossen! Du kannst die Ergebnisse überprüfen und Korrekturen oder nächste Schritte vorschlagen. Wenn alles gut aussieht, bestätige, um das Ergebnis an die übergeordnete Aufgabe zurückzugeben."
->>>>>>> 91f4a862
 	},
 	"questions": {
 		"hasQuestion": "Kilo Code hat eine Frage:"
