--- conflicted
+++ resolved
@@ -766,7 +766,6 @@
 			"name": "'todos'-Liste für neue Aufgaben anfordern",
 			"description": "Wenn aktiviert, erfordert das new_task-Tool die Angabe eines todos-Parameters. Dies stellt sicher, dass alle neuen Aufgaben mit einer klaren Zielliste beginnen. Wenn deaktiviert (Standard), bleibt der todos-Parameter aus Gründen der Abwärtskompatibilität optional."
 		},
-<<<<<<< HEAD
 		"IMAGE_GENERATION": {
 			"name": "KI-Bildgenerierung aktivieren",
 			"description": "Wenn aktiviert, kann Roo Bilder aus Textprompts mit OpenRouters Bildgenerierungsmodellen erstellen. Erfordert einen konfigurierten OpenRouter API-Schlüssel.",
@@ -777,11 +776,10 @@
 			"modelSelectionDescription": "Wähle das Modell für die Bildgenerierung aus",
 			"warningMissingKey": "⚠️ OpenRouter API-Schlüssel ist für Bildgenerierung erforderlich. Bitte konfiguriere ihn oben.",
 			"successConfigured": "✓ Bildgenerierung ist konfiguriert und einsatzbereit"
-=======
+		},
 		"INLINE_ASSIST": {
 			"name": "Autocomplete",
 			"description": "Aktiviere Autocomplete-Funktionen für schnelle Code-Vorschläge und Verbesserungen direkt in deinem Editor. Beinhaltet Schnellaufgabe (Cmd+I) für gezielte Änderungen und Autocomplete für kontextuelle Verbesserungen."
->>>>>>> 3513c60f
 		}
 	},
 	"promptCaching": {
