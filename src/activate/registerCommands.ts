--- conflicted
+++ resolved
@@ -45,25 +45,6 @@
 	for (const [command, callback] of Object.entries(getCommandsMap(options))) {
 		context.subscriptions.push(vscode.commands.registerCommand(command, callback))
 	}
-<<<<<<< HEAD
-
-	// Human Relay Dialog Command
-	context.subscriptions.push(
-		vscode.commands.registerCommand(
-			"kilo-code.showHumanRelayDialog",
-			(params: { requestId: string; promptText: string }) => {
-				if (getPanel()) {
-					getPanel()?.webview.postMessage({
-						type: "showHumanRelayDialog",
-						requestId: params.requestId,
-						promptText: params.promptText,
-					})
-				}
-			},
-		),
-	)
-=======
->>>>>>> 99f64cad
 }
 
 const getCommandsMap = ({ context, outputChannel, provider }: RegisterCommandOptions) => {
@@ -90,7 +71,7 @@
 		"kilo-code.helpButtonClicked": () => {
 			vscode.env.openExternal(vscode.Uri.parse("https://docs.kilocode.ai"))
 		},
-		"roo-cline.showHumanRelayDialog": (params: { requestId: string; promptText: string }) => {
+		"kilo-code.showHumanRelayDialog": (params: { requestId: string; promptText: string }) => {
 			const panel = getPanel()
 
 			if (panel) {
@@ -101,9 +82,9 @@
 				})
 			}
 		},
-		"roo-cline.registerHumanRelayCallback": registerHumanRelayCallback,
-		"roo-cline.unregisterHumanRelayCallback": unregisterHumanRelayCallback,
-		"roo-cline.handleHumanRelayResponse": handleHumanRelayResponse,
+		"kilo-code.registerHumanRelayCallback": registerHumanRelayCallback,
+		"kilo-code.unregisterHumanRelayCallback": unregisterHumanRelayCallback,
+		"kilo-code.handleHumanRelayResponse": handleHumanRelayResponse,
 	}
 }
 
