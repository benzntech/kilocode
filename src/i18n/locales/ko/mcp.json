--- conflicted
+++ resolved
@@ -5,14 +5,10 @@
 		"invalid_settings_validation": "잘못된 MCP 설정 형식: {{errorMessages}}",
 		"create_json": ".kilocode/mcp.json 생성 또는 열기 실패: {{error}}",
 		"failed_update_project": "프로젝트 MCP 서버 업데이트에 실패했습니다",
-<<<<<<< HEAD
-		"invalidJsonArgument": "Kilo Code가 유효하지 않은 JSON 인자로 {{toolName}}을(를) 사용하려고 했습니다. 다시 시도 중..."
-=======
-		"invalidJsonArgument": "Roo가 유효하지 않은 JSON 인자로 {{toolName}}을(를) 사용하려고 했습니다. 다시 시도 중...",
+		"invalidJsonArgument": "Kilo Code가 유효하지 않은 JSON 인자로 {{toolName}}을(를) 사용하려고 했습니다. 다시 시도 중...",
 		"refresh_after_disable": "비활성화 후 MCP 연결 새로 고침 실패",
 		"refresh_after_enable": "활성화 후 MCP 연결 새로 고침 실패",
 		"disconnect_servers_partial": "{{count}}개의 MCP 서버 연결 해제 실패. 자세한 내용은 출력을 확인하세요."
->>>>>>> c75549ce
 	},
 	"info": {
 		"server_restarting": "{{serverName}} MCP 서버를 재시작하는 중...",
