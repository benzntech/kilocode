import { type AssistantConfig } from "@continuedev/sdk";
import { Box, Text } from "ink";
<<<<<<< HEAD
import React, { useMemo } from "react";
=======
import React, { useEffect, useState } from "react";
>>>>>>> 5b0a377b
import {
  getAllSlashCommands,
  type SlashCommand,
} from "../commands/commands.js";

interface SlashCommandUIProps {
  assistant: AssistantConfig;
  filter: string;
  selectedIndex: number;
}

const SlashCommandUI: React.FC<SlashCommandUIProps> = ({
  assistant,
  filter,
  selectedIndex,
}) => {
<<<<<<< HEAD
  // Memoize the slash commands to prevent excessive re-renders
  // Only recalculate when assistant.prompts changes
  const allCommands = useMemo(() => {
    return getAllSlashCommands(assistant);
  }, [assistant.prompts]);
=======
  const [allCommands, setAllCommands] = useState<SlashCommand[]>([]);

  useEffect(() => {
    setAllCommands(getAllSlashCommands(assistant));
  }, [assistant]);
>>>>>>> 5b0a377b

  // Filter commands based on the current filter
  const filteredCommands = allCommands
    .filter((cmd) => cmd.name.toLowerCase().includes(filter.toLowerCase()))
    .sort((a, b) => {
      const aStartsWith = a.name.toLowerCase().startsWith(filter.toLowerCase());
      const bStartsWith = b.name.toLowerCase().startsWith(filter.toLowerCase());

      if (aStartsWith && !bStartsWith) return -1;
      if (!aStartsWith && bStartsWith) return 1;

      return a.name.localeCompare(b.name);
    });
  if (filteredCommands.length === 0) {
    return (
      <Box paddingX={1} marginX={1} marginBottom={1}>
        <Text color="gray">No matching commands found</Text>
      </Box>
    );
  }

  return (
    <Box paddingX={1} marginX={1} marginBottom={1} flexDirection="column">
      {filteredCommands.map((command, index) => {
        const isSelected = index === selectedIndex;

        return (
          <Box key={command.name}>
            <Text color="white" bold={isSelected}>
              {"  "}
              <Text color="green">/{command.name}</Text>
              <Text color="gray"> - {command.description}</Text>
            </Text>
          </Box>
        );
      })}

      <Box marginTop={1}>
        <Text color="gray" dimColor>
          Use ↑/↓ to navigate, Enter to select, Tab to complete
        </Text>
      </Box>
    </Box>
  );
};

export default SlashCommandUI;<|MERGE_RESOLUTION|>--- conflicted
+++ resolved
@@ -1,14 +1,8 @@
 import { type AssistantConfig } from "@continuedev/sdk";
 import { Box, Text } from "ink";
-<<<<<<< HEAD
 import React, { useMemo } from "react";
-=======
-import React, { useEffect, useState } from "react";
->>>>>>> 5b0a377b
-import {
-  getAllSlashCommands,
-  type SlashCommand,
-} from "../commands/commands.js";
+
+import { getAllSlashCommands } from "../commands/commands.js";
 
 interface SlashCommandUIProps {
   assistant: AssistantConfig;
@@ -21,19 +15,11 @@
   filter,
   selectedIndex,
 }) => {
-<<<<<<< HEAD
   // Memoize the slash commands to prevent excessive re-renders
   // Only recalculate when assistant.prompts changes
   const allCommands = useMemo(() => {
     return getAllSlashCommands(assistant);
   }, [assistant.prompts]);
-=======
-  const [allCommands, setAllCommands] = useState<SlashCommand[]>([]);
-
-  useEffect(() => {
-    setAllCommands(getAllSlashCommands(assistant));
-  }, [assistant]);
->>>>>>> 5b0a377b
 
   // Filter commands based on the current filter
   const filteredCommands = allCommands
