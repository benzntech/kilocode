--- conflicted
+++ resolved
@@ -31,11 +31,8 @@
 import { getVsCodeLmModels } from "../../api/providers/vscode-lm"
 import { getLmStudioModels } from "../../api/providers/lmstudio"
 import { openMention } from "../mentions"
-<<<<<<< HEAD
-=======
 import { telemetryService } from "../../services/telemetry"
 import { TelemetrySetting } from "../../shared/TelemetrySetting"
->>>>>>> 582a117a
 import { getWorkspacePath } from "../../utils/path"
 import { Mode, defaultModeSlug } from "../../shared/modes"
 import { getModels, flushModels } from "../../api/providers/fetchers/modelCache"
@@ -299,28 +296,6 @@
 		case "requestRouterModels":
 			const { apiConfiguration } = await provider.getState()
 
-<<<<<<< HEAD
-			const [openRouterModels, requestyModels, glamaModels, unboundModels, litellmModels, kilocodeOpenrouter] =
-				await Promise.all([
-					getModels("openrouter", apiConfiguration.openRouterApiKey),
-					getModels("requesty", apiConfiguration.requestyApiKey),
-					getModels("glama", apiConfiguration.glamaApiKey),
-					getModels("unbound", apiConfiguration.unboundApiKey),
-					getModels("litellm", apiConfiguration.litellmApiKey, apiConfiguration.litellmBaseUrl),
-					getModels("kilocode-openrouter"),
-				])
-
-			provider.postMessageToWebview({
-				type: "routerModels",
-				routerModels: {
-					openrouter: openRouterModels,
-					requesty: requestyModels,
-					glama: glamaModels,
-					unbound: unboundModels,
-					litellm: litellmModels,
-					"kilocode-openrouter": kilocodeOpenrouter,
-				},
-=======
 			const routerModels: Partial<Record<RouterName, ModelRecord>> = {
 				openrouter: {},
 				requesty: {},
@@ -346,6 +321,7 @@
 				{ key: "requesty", options: { provider: "requesty", apiKey: apiConfiguration.requestyApiKey } },
 				{ key: "glama", options: { provider: "glama" } },
 				{ key: "unbound", options: { provider: "unbound", apiKey: apiConfiguration.unboundApiKey } },
+				{ key: "kilocode-openrouter", options: { provider: "kilocode-openrouter" } }, // kilocode_change
 			]
 
 			const litellmApiKey = apiConfiguration.litellmApiKey || message?.values?.litellmApiKey
@@ -390,7 +366,6 @@
 			provider.postMessageToWebview({
 				type: "routerModels",
 				routerModels: fetchedRouterModels as Record<RouterName, ModelRecord>,
->>>>>>> 582a117a
 			})
 			break
 		case "requestOpenAiModels":
@@ -1464,7 +1439,6 @@
 			await provider.fetchMcpMarketplace(message.bool)
 			break
 		}
-<<<<<<< HEAD
 
 		case "downloadMcp": {
 			if (message.mcpId) {
@@ -1497,7 +1471,6 @@
 			provider.getCurrentCline()?.handleWebviewAskResponse("yesButtonClicked")
 			break
 		// end kilocode_change
-=======
 		case "codebaseIndexConfig": {
 			const codebaseIndexConfig = message.values ?? {
 				codebaseIndexEnabled: false,
@@ -1570,6 +1543,5 @@
 			}
 			break
 		}
->>>>>>> 582a117a
 	}
 }