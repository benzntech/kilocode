import os from "os"
import * as path from "path"
import fs from "fs/promises"
import EventEmitter from "events"

import { Anthropic } from "@anthropic-ai/sdk"
import delay from "delay"
import axios from "axios"
import pWaitFor from "p-wait-for"
import * as vscode from "vscode"

import {
	type TaskProviderLike,
	type TaskProviderEvents,
	type GlobalState,
	type ProviderName,
	type ProviderSettings,
	type RooCodeSettings,
	type ProviderSettingsEntry,
	type ProviderSettingsWithId,
	type TelemetryProperties,
	type TelemetryPropertiesProvider,
	type CodeActionId,
	type CodeActionName,
	type TerminalActionId,
	type TerminalActionPromptType,
	type HistoryItem,
	type CloudUserInfo,
	RooCodeEventName,
	requestyDefaultModelId,
	openRouterDefaultModelId,
	glamaDefaultModelId,
	ORGANIZATION_ALLOW_ALL,
	DEFAULT_TERMINAL_OUTPUT_CHARACTER_LIMIT,
	DEFAULT_WRITE_DELAY_MS,
} from "@roo-code/types"
import { TelemetryService } from "@roo-code/telemetry"
import { CloudService, getRooCodeApiUrl } from "@roo-code/cloud"

import { Package } from "../../shared/package"
import { findLast } from "../../shared/array"
import { supportPrompt } from "../../shared/support-prompt"
import { GlobalFileNames } from "../../shared/globalFileNames"
import { ExtensionMessage, MarketplaceInstalledMetadata } from "../../shared/ExtensionMessage"
import { Mode, defaultModeSlug, getModeBySlug } from "../../shared/modes"
import { experimentDefault } from "../../shared/experiments"
import { formatLanguage } from "../../shared/language"
import { WebviewMessage } from "../../shared/WebviewMessage"
import { EMBEDDING_MODEL_PROFILES } from "../../shared/embeddingModels"
import { ProfileValidator } from "../../shared/ProfileValidator"

import { Terminal } from "../../integrations/terminal/Terminal"
import { downloadTask } from "../../integrations/misc/export-markdown"
import { getTheme } from "../../integrations/theme/getTheme"
import WorkspaceTracker from "../../integrations/workspace/WorkspaceTracker"

import { McpHub } from "../../services/mcp/McpHub"
import { McpServerManager } from "../../services/mcp/McpServerManager"
import { MarketplaceManager } from "../../services/marketplace"
import { ShadowCheckpointService } from "../../services/checkpoints/ShadowCheckpointService"
import { CodeIndexManager } from "../../services/code-index/manager"
import type { IndexProgressUpdate } from "../../services/code-index/interfaces/manager"
import { MdmService } from "../../services/mdm/MdmService"

import { fileExistsAtPath } from "../../utils/fs"
import { setTtsEnabled, setTtsSpeed } from "../../utils/tts"
import { getWorkspaceGitInfo } from "../../utils/git"
import { getWorkspacePath } from "../../utils/path"

import { setPanel } from "../../activate/registerCommands"

import { t } from "../../i18n"

import { buildApiHandler } from "../../api"
import { forceFullModelDetailsLoad, hasLoadedFullDetails } from "../../api/providers/fetchers/lmstudio"

import { ContextProxy } from "../config/ContextProxy"
import { getEnabledRules } from "./kilorules"
import { ProviderSettingsManager } from "../config/ProviderSettingsManager"
import { CustomModesManager } from "../config/CustomModesManager"
import { Task, TaskOptions } from "../task/Task"
import { getSystemPromptFilePath } from "../prompts/sections/custom-system-prompt"

import { webviewMessageHandler } from "./webviewMessageHandler"
import { getNonce } from "./getNonce"
import { getUri } from "./getUri"

import { McpDownloadResponse, McpMarketplaceCatalog } from "../../shared/kilocode/mcp" //kilocode_change
import { McpServer } from "../../shared/mcp" // kilocode_change
import { OpenRouterHandler } from "../../api/providers" // kilocode_change
import { stringifyError } from "../../shared/kilocode/errorUtils"

/**
 * https://github.com/microsoft/vscode-webview-ui-toolkit-samples/blob/main/default/weather-webview/src/providers/WeatherViewProvider.ts
 * https://github.com/KumarVariable/vscode-extension-sidebar-html/blob/master/src/customSidebarViewProvider.ts
 */

export class ClineProvider
	extends EventEmitter<TaskProviderEvents>
	implements vscode.WebviewViewProvider, TelemetryPropertiesProvider, TaskProviderLike
{
	// Used in package.json as the view's id. This value cannot be changed due
	// to how VSCode caches views based on their id, and updating the id would
	// break existing instances of the extension.
	public static readonly sideBarId = `${Package.name}.SidebarProvider`
	public static readonly tabPanelId = `${Package.name}.TabPanelProvider`
	private static activeInstances: Set<ClineProvider> = new Set()
	private disposables: vscode.Disposable[] = []
	private webviewDisposables: vscode.Disposable[] = []
	private view?: vscode.WebviewView | vscode.WebviewPanel
	private clineStack: Task[] = []
	private codeIndexStatusSubscription?: vscode.Disposable
	private currentWorkspaceManager?: CodeIndexManager
	private _workspaceTracker?: WorkspaceTracker // workSpaceTracker read-only for access outside this class
	public get workspaceTracker(): WorkspaceTracker | undefined {
		return this._workspaceTracker
	}
	protected mcpHub?: McpHub // Change from private to protected
	private marketplaceManager: MarketplaceManager
	private mdmService?: MdmService

	public isViewLaunched = false
	public settingsImportedAt?: number
	public readonly latestAnnouncementId = "jul-29-2025-3-25-0" // Update for v3.25.0 announcement
	public readonly providerSettingsManager: ProviderSettingsManager
	public readonly customModesManager: CustomModesManager

	constructor(
		readonly context: vscode.ExtensionContext,
		private readonly outputChannel: vscode.OutputChannel,
		private readonly renderContext: "sidebar" | "editor" = "sidebar",
		public readonly contextProxy: ContextProxy,
		mdmService?: MdmService,
	) {
		super()

		this.log("ClineProvider instantiated")
		ClineProvider.activeInstances.add(this)

		this.mdmService = mdmService
		this.updateGlobalState("codebaseIndexModels", EMBEDDING_MODEL_PROFILES)

		// Start configuration loading (which might trigger indexing) in the background.
		// Don't await, allowing activation to continue immediately.

		// Register this provider with the telemetry service to enable it to add
		// properties like mode and provider.
		TelemetryService.instance.setProvider(this)

		this._workspaceTracker = new WorkspaceTracker(this)

		this.providerSettingsManager = new ProviderSettingsManager(this.context)

		this.customModesManager = new CustomModesManager(this.context, async () => {
			await this.postStateToWebview()
		})

		// Initialize MCP Hub through the singleton manager
		McpServerManager.getInstance(this.context, this)
			.then((hub) => {
				this.mcpHub = hub
				this.mcpHub.registerClient()
			})
			.catch((error) => {
				this.log(`Failed to initialize MCP Hub: ${error}`)
			})

		this.marketplaceManager = new MarketplaceManager(this.context, this.customModesManager)

		// Initialize Roo Code Cloud profile sync.
		this.initializeCloudProfileSync().catch((error) => {
			this.log(`Failed to initialize cloud profile sync: ${error}`)
		})
	}

	/**
	 * Initialize cloud profile synchronization
	 */
	private async initializeCloudProfileSync() {
		try {
			// Check if authenticated and sync profiles
			if (CloudService.hasInstance() && CloudService.instance.isAuthenticated()) {
				await this.syncCloudProfiles()
			}

			// Set up listener for future updates
			if (CloudService.hasInstance()) {
				CloudService.instance.on("settings-updated", this.handleCloudSettingsUpdate)
			}
		} catch (error) {
			this.log(`Error in initializeCloudProfileSync: ${error}`)
		}
	}

	/**
	 * Handle cloud settings updates
	 */
	private handleCloudSettingsUpdate = async () => {
		try {
			await this.syncCloudProfiles()
		} catch (error) {
			this.log(`Error handling cloud settings update: ${error}`)
		}
	}

	/**
	 * Synchronize cloud profiles with local profiles
	 */
	private async syncCloudProfiles() {
		try {
			const settings = CloudService.instance.getOrganizationSettings()
			if (!settings?.providerProfiles) {
				return
			}

			const currentApiConfigName = this.getGlobalState("currentApiConfigName")
			const result = await this.providerSettingsManager.syncCloudProfiles(
				settings.providerProfiles,
				currentApiConfigName,
			)

			if (result.hasChanges) {
				// Update list
				await this.updateGlobalState("listApiConfigMeta", await this.providerSettingsManager.listConfig())

				if (result.activeProfileChanged && result.activeProfileId) {
					// Reload full settings for new active profile
					const profile = await this.providerSettingsManager.getProfile({
						id: result.activeProfileId,
					})
					await this.activateProviderProfile({ name: profile.name })
				}

				await this.postStateToWebview()
			}
		} catch (error) {
			this.log(`Error syncing cloud profiles: ${error}`)
		}
	}

	// Adds a new Task instance to clineStack, marking the start of a new task.
	// The instance is pushed to the top of the stack (LIFO order).
	// When the task is completed, the top instance is removed, reactivating the previous task.
	async addClineToStack(task: Task) {
		console.log(`[subtasks] adding task ${task.taskId}.${task.instanceId} to stack`)

		// Add this cline instance into the stack that represents the order of all the called tasks.
		this.clineStack.push(task)
		task.emit(RooCodeEventName.TaskFocused)

		// Perform special setup provider specific tasks.
		await this.performPreparationTasks(task)

		// Ensure getState() resolves correctly.
		const state = await this.getState()

		if (!state || typeof state.mode !== "string") {
			throw new Error(t("common:errors.retrieve_current_mode"))
		}
	}

	async performPreparationTasks(cline: Task) {
		// LMStudio: We need to force model loading in order to read its context
		// size; we do it now since we're starting a task with that model selected.
		if (cline.apiConfiguration && cline.apiConfiguration.apiProvider === "lmstudio") {
			try {
				if (!hasLoadedFullDetails(cline.apiConfiguration.lmStudioModelId!)) {
					await forceFullModelDetailsLoad(
						cline.apiConfiguration.lmStudioBaseUrl ?? "http://localhost:1234",
						cline.apiConfiguration.lmStudioModelId!,
					)
				}
			} catch (error) {
				this.log(`Failed to load full model details for LM Studio: ${error}`)
				vscode.window.showErrorMessage(error.message)
			}
		}
	}

	// Removes and destroys the top Cline instance (the current finished task),
	// activating the previous one (resuming the parent task).
	async removeClineFromStack() {
		if (this.clineStack.length === 0) {
			return
		}

		// Pop the top Cline instance from the stack.
		let task = this.clineStack.pop()

		if (task) {
			console.log(`[subtasks] removing task ${task.taskId}.${task.instanceId} from stack`)

			try {
				// Abort the running task and set isAbandoned to true so
				// all running promises will exit as well.
				await task.abortTask(true)
			} catch (e) {
				this.log(
					`[subtasks] encountered error while aborting task ${task.taskId}.${task.instanceId}: ${e.message}`,
				)
			}

			task.emit(RooCodeEventName.TaskUnfocused)

			// Make sure no reference kept, once promises end it will be
			// garbage collected.
			task = undefined
		}
	}

	// returns the current cline object in the stack (the top one)
	// if the stack is empty, returns undefined
	getCurrentCline(): Task | undefined {
		if (this.clineStack.length === 0) {
			return undefined
		}
		return this.clineStack[this.clineStack.length - 1]
	}

	// returns the current clineStack length (how many cline objects are in the stack)
	getClineStackSize(): number {
		return this.clineStack.length
	}

	public getCurrentTaskStack(): string[] {
		return this.clineStack.map((cline) => cline.taskId)
	}

	// remove the current task/cline instance (at the top of the stack), so this task is finished
	// and resume the previous task/cline instance (if it exists)
	// this is used when a sub task is finished and the parent task needs to be resumed
	async finishSubTask(lastMessage: string) {
		console.log(`[subtasks] finishing subtask ${lastMessage}`)
		// remove the last cline instance from the stack (this is the finished sub task)
		await this.removeClineFromStack()
		// resume the last cline instance in the stack (if it exists - this is the 'parent' calling task)
		await this.getCurrentCline()?.resumePausedTask(lastMessage)
	}

	// Clear the current task without treating it as a subtask
	// This is used when the user cancels a task that is not a subtask
	async clearTask() {
		await this.removeClineFromStack()
	}

	/*
	VSCode extensions use the disposable pattern to clean up resources when the sidebar/editor tab is closed by the user or system. This applies to event listening, commands, interacting with the UI, etc.
	- https://vscode-docs.readthedocs.io/en/stable/extensions/patterns-and-principles/
	- https://github.com/microsoft/vscode-extension-samples/blob/main/webview-sample/src/extension.ts
	*/
	private clearWebviewResources() {
		while (this.webviewDisposables.length) {
			const x = this.webviewDisposables.pop()
			if (x) {
				x.dispose()
			}
		}
	}

	async dispose() {
		this.log("Disposing ClineProvider...")

		// Clear all tasks from the stack.
		while (this.clineStack.length > 0) {
			await this.removeClineFromStack()
		}

		this.log("Cleared all tasks")

		if (this.view && "dispose" in this.view) {
			this.view.dispose()
			this.log("Disposed webview")
		}

		this.clearWebviewResources()

		// Clean up cloud service event listener
		if (CloudService.hasInstance()) {
			CloudService.instance.off("settings-updated", this.handleCloudSettingsUpdate)
		}

		while (this.disposables.length) {
			const x = this.disposables.pop()

			if (x) {
				x.dispose()
			}
		}

		this._workspaceTracker?.dispose()
		this._workspaceTracker = undefined
		await this.mcpHub?.unregisterClient()
		this.mcpHub = undefined
		this.marketplaceManager?.cleanup()
		this.customModesManager?.dispose()
		this.log("Disposed all disposables")
		ClineProvider.activeInstances.delete(this)

		// Clean up any event listeners attached to this provider
		this.removeAllListeners()

		McpServerManager.unregisterProvider(this)
	}

	public static getVisibleInstance(): ClineProvider | undefined {
		return findLast(Array.from(this.activeInstances), (instance) => instance.view?.visible === true)
	}

	public static async getInstance(): Promise<ClineProvider | undefined> {
		let visibleProvider = ClineProvider.getVisibleInstance()

		// If no visible provider, try to show the sidebar view
		if (!visibleProvider) {
			await vscode.commands.executeCommand(`${Package.name}.SidebarProvider.focus`)
			// Wait briefly for the view to become visible
			await delay(100)
			visibleProvider = ClineProvider.getVisibleInstance()
		}

		// If still no visible provider, return
		if (!visibleProvider) {
			return
		}

		return visibleProvider
	}

	public static async isActiveTask(): Promise<boolean> {
		const visibleProvider = await ClineProvider.getInstance()

		if (!visibleProvider) {
			return false
		}

		// Check if there is a cline instance in the stack (if this provider has an active task)
		if (visibleProvider.getCurrentCline()) {
			return true
		}

		return false
	}

	public static async handleCodeAction(
		command: CodeActionId,
		promptType: CodeActionName,
		params: Record<string, string | any[]>,
	): Promise<void> {
		// Capture telemetry for code action usage
		TelemetryService.instance.captureCodeActionUsed(promptType)

		const visibleProvider = await ClineProvider.getInstance()

		if (!visibleProvider) {
			return
		}

		const { customSupportPrompts } = await visibleProvider.getState()

		// TODO: Improve type safety for promptType.
		const prompt = supportPrompt.create(promptType, params, customSupportPrompts)

		if (command === "addToContext") {
			await visibleProvider.postMessageToWebview({ type: "invoke", invoke: "setChatBoxMessage", text: prompt })
			return
		}

		await visibleProvider.initClineWithTask(prompt)
	}

	public static async handleTerminalAction(
		command: TerminalActionId,
		promptType: TerminalActionPromptType,
		params: Record<string, string | any[]>,
	): Promise<void> {
		TelemetryService.instance.captureCodeActionUsed(promptType)

		const visibleProvider = await ClineProvider.getInstance()

		if (!visibleProvider) {
			return
		}

		const { customSupportPrompts } = await visibleProvider.getState()
		const prompt = supportPrompt.create(promptType, params, customSupportPrompts)

		if (command === "terminalAddToContext") {
			await visibleProvider.postMessageToWebview({ type: "invoke", invoke: "setChatBoxMessage", text: prompt })
			return
		}

		try {
			await visibleProvider.initClineWithTask(prompt)
		} catch (error) {
			if (error instanceof OrganizationAllowListViolationError) {
				// Errors from terminal commands seem to get swallowed / ignored.
				vscode.window.showErrorMessage(error.message)
			}

			throw error
		}
	}

	async resolveWebviewView(webviewView: vscode.WebviewView | vscode.WebviewPanel) {
		this.log("Resolving webview view")

		this.view = webviewView

		// kilocode_change start: extract constant inTabMode
		// Set panel reference according to webview type
		const inTabMode = "onDidChangeViewState" in webviewView
		if (inTabMode) {
			// Tag page type
			setPanel(webviewView, "tab")
		} else if ("onDidChangeVisibility" in webviewView) {
			// Sidebar Type
			setPanel(webviewView, "sidebar")
		}
		// kilocode_change end

		// Initialize out-of-scope variables that need to receive persistent global state values
		this.getState().then(
			({
				terminalShellIntegrationTimeout = Terminal.defaultShellIntegrationTimeout,
				terminalShellIntegrationDisabled = true, // kilocode_change: default
				terminalCommandDelay = 0,
				terminalZshClearEolMark = true,
				terminalZshOhMy = false,
				terminalZshP10k = false,
				terminalPowershellCounter = false,
				terminalZdotdir = false,
			}) => {
				Terminal.setShellIntegrationTimeout(terminalShellIntegrationTimeout)
				Terminal.setShellIntegrationDisabled(terminalShellIntegrationDisabled)
				Terminal.setCommandDelay(terminalCommandDelay)
				Terminal.setTerminalZshClearEolMark(terminalZshClearEolMark)
				Terminal.setTerminalZshOhMy(terminalZshOhMy)
				Terminal.setTerminalZshP10k(terminalZshP10k)
				Terminal.setPowershellCounter(terminalPowershellCounter)
				Terminal.setTerminalZdotdir(terminalZdotdir)
			},
		)

		// Initialize tts enabled state
		this.getState().then(({ ttsEnabled }) => {
			setTtsEnabled(ttsEnabled ?? false)
		})

		// Initialize tts speed state
		this.getState().then(({ ttsSpeed }) => {
			setTtsSpeed(ttsSpeed ?? 1)
		})

		webviewView.webview.options = {
			// Allow scripts in the webview
			enableScripts: true,
			localResourceRoots: [this.contextProxy.extensionUri],
		}

		webviewView.webview.html =
			this.contextProxy.extensionMode === vscode.ExtensionMode.Development
				? await this.getHMRHtmlContent(webviewView.webview)
				: this.getHtmlContent(webviewView.webview)

		// Sets up an event listener to listen for messages passed from the webview view context
		// and executes code based on the message that is received
		this.setWebviewMessageListener(webviewView.webview)

		// Initialize code index status subscription for the current workspace
		this.updateCodeIndexStatusSubscription()

		// Listen for active editor changes to update code index status for the current workspace
		const activeEditorSubscription = vscode.window.onDidChangeActiveTextEditor(() => {
			// Update subscription when workspace might have changed
			this.updateCodeIndexStatusSubscription()
		})
		this.webviewDisposables.push(activeEditorSubscription)

		// Logs show up in bottom panel > Debug Console
		//console.log("registering listener")

		// Listen for when the panel becomes visible
		// https://github.com/microsoft/vscode-discussions/discussions/840
		if ("onDidChangeViewState" in webviewView) {
			// WebviewView and WebviewPanel have all the same properties except for this visibility listener
			// panel
			const viewStateDisposable = webviewView.onDidChangeViewState(() => {
				if (this.view?.visible) {
					this.postMessageToWebview({ type: "action", action: "didBecomeVisible" })
				}
			})
			this.webviewDisposables.push(viewStateDisposable)
		} else if ("onDidChangeVisibility" in webviewView) {
			// sidebar
			const visibilityDisposable = webviewView.onDidChangeVisibility(() => {
				if (this.view?.visible) {
					this.postMessageToWebview({ type: "action", action: "didBecomeVisible" })
				}
			})
			this.webviewDisposables.push(visibilityDisposable)
		}

		// Listen for when the view is disposed
		// This happens when the user closes the view or when the view is closed programmatically
		webviewView.onDidDispose(
			async () => {
				if (inTabMode) {
					this.log("Disposing ClineProvider instance for tab view")
					await this.dispose()
				} else {
					this.log("Clearing webview resources for sidebar view")
					this.clearWebviewResources()
					// Reset current workspace manager reference when view is disposed
					this.currentWorkspaceManager = undefined
				}
			},
			null,
			this.disposables,
		)

		// Listen for when color changes
		const configDisposable = vscode.workspace.onDidChangeConfiguration(async (e) => {
			if (e && e.affectsConfiguration("workbench.colorTheme")) {
				// Sends latest theme name to webview
				await this.postMessageToWebview({ type: "theme", text: JSON.stringify(await getTheme()) })
			}
		})
		this.webviewDisposables.push(configDisposable)

		// If the extension is starting a new session, clear previous task state.
		await this.removeClineFromStack()

		this.log("Webview view resolved")
	}

	public async initClineWithSubTask(parent: Task, task?: string, images?: string[]) {
		return this.initClineWithTask(task, images, parent)
	}

	// When initializing a new task, (not from history but from a tool command
	// new_task) there is no need to remove the previous task since the new
	// task is a subtask of the previous one, and when it finishes it is removed
	// from the stack and the caller is resumed in this way we can have a chain
	// of tasks, each one being a sub task of the previous one until the main
	// task is finished.
	public async initClineWithTask(
		text?: string,
		images?: string[],
		parentTask?: Task,
		options: Partial<
			Pick<
				TaskOptions,
				"enableDiff" | "enableCheckpoints" | "fuzzyMatchThreshold" | "consecutiveMistakeLimit" | "experiments"
			>
		> = {},
	) {
		const {
			apiConfiguration,
			organizationAllowList,
			diffEnabled: enableDiff,
			enableCheckpoints,
			fuzzyMatchThreshold,
			experiments,
		} = await this.getState()

		if (!ProfileValidator.isProfileAllowed(apiConfiguration, organizationAllowList)) {
			throw new OrganizationAllowListViolationError(t("common:errors.violated_organization_allowlist"))
		}

		const task = new Task({
			context: this.context, // kilocode_change
			provider: this,
			apiConfiguration,
			enableDiff,
			enableCheckpoints,
			fuzzyMatchThreshold,
			consecutiveMistakeLimit: apiConfiguration.consecutiveMistakeLimit,
			task: text,
			images,
			experiments,
			rootTask: this.clineStack.length > 0 ? this.clineStack[0] : undefined,
			parentTask,
			taskNumber: this.clineStack.length + 1,
			onCreated: (instance) => this.emit(RooCodeEventName.TaskCreated, instance),
			...options,
		})

		await this.addClineToStack(task)

		this.log(
			`[subtasks] ${task.parentTask ? "child" : "parent"} task ${task.taskId}.${task.instanceId} instantiated`,
		)

		return task
	}

	public async initClineWithHistoryItem(historyItem: HistoryItem & { rootTask?: Task; parentTask?: Task }) {
		await this.removeClineFromStack()

		// If the history item has a saved mode, restore it and its associated API configuration
		if (historyItem.mode) {
			// Validate that the mode still exists
			const customModes = await this.customModesManager.getCustomModes()
			const modeExists = getModeBySlug(historyItem.mode, customModes) !== undefined

			if (!modeExists) {
				// Mode no longer exists, fall back to default mode
				this.log(
					`Mode '${historyItem.mode}' from history no longer exists. Falling back to default mode '${defaultModeSlug}'.`,
				)
				historyItem.mode = defaultModeSlug
			}

			await this.updateGlobalState("mode", historyItem.mode)

			// Load the saved API config for the restored mode if it exists
			const savedConfigId = await this.providerSettingsManager.getModeConfigId(historyItem.mode)
			const listApiConfig = await this.providerSettingsManager.listConfig()

			// Update listApiConfigMeta first to ensure UI has latest data
			await this.updateGlobalState("listApiConfigMeta", listApiConfig)

			// If this mode has a saved config, use it
			if (savedConfigId) {
				const profile = listApiConfig.find(({ id }) => id === savedConfigId)

				if (profile?.name) {
					try {
						await this.activateProviderProfile({ name: profile.name })
					} catch (error) {
						// Log the error but continue with task restoration
						this.log(
							`Failed to restore API configuration for mode '${historyItem.mode}': ${
								error instanceof Error ? error.message : String(error)
							}. Continuing with default configuration.`,
						)
						// The task will continue with the current/default configuration
					}
				}
			}
		}

		const {
			apiConfiguration,
			diffEnabled: enableDiff,
			enableCheckpoints,
			fuzzyMatchThreshold,
			experiments,
		} = await this.getState()

		const task = new Task({
			context: this.context, // kilocode_change
			provider: this,
			apiConfiguration,
			enableDiff,
			enableCheckpoints,
			fuzzyMatchThreshold,
			consecutiveMistakeLimit: apiConfiguration.consecutiveMistakeLimit,
			historyItem,
			experiments,
			rootTask: historyItem.rootTask,
			parentTask: historyItem.parentTask,
			taskNumber: historyItem.number,
			onCreated: (instance) => this.emit(RooCodeEventName.TaskCreated, instance),
		})

		await this.addClineToStack(task)

		this.log(
			`[subtasks] ${task.parentTask ? "child" : "parent"} task ${task.taskId}.${task.instanceId} instantiated`,
		)

		return task
	}

	public async postMessageToWebview(message: ExtensionMessage) {
		await this.view?.webview.postMessage(message)
	}

	private async getHMRHtmlContent(webview: vscode.Webview): Promise<string> {
		// Try to read the port from the file
		let localPort = "5173" // Default fallback
		try {
			const fs = require("fs")
			const path = require("path")
			const portFilePath = path.resolve(__dirname, "../../.vite-port")

			if (fs.existsSync(portFilePath)) {
				localPort = fs.readFileSync(portFilePath, "utf8").trim()
				console.log(`[ClineProvider:Vite] Using Vite server port from ${portFilePath}: ${localPort}`)
			} else {
				console.log(
					`[ClineProvider:Vite] Port file not found at ${portFilePath}, using default port: ${localPort}`,
				)
			}
		} catch (err) {
			console.error("[ClineProvider:Vite] Failed to read Vite port file:", err)
			// Continue with default port if file reading fails
		}

		const localServerUrl = `localhost:${localPort}`

		// Check if local dev server is running.
		try {
			await axios.get(`http://${localServerUrl}`)
		} catch (error) {
			vscode.window.showErrorMessage(t("common:errors.hmr_not_running"))

			return this.getHtmlContent(webview)
		}

		const nonce = getNonce()

		const stylesUri = getUri(webview, this.contextProxy.extensionUri, [
			"webview-ui",
			"build",
			"assets",
			"index.css",
		])

		const codiconsUri = getUri(webview, this.contextProxy.extensionUri, ["assets", "codicons", "codicon.css"])
		const materialIconsUri = getUri(webview, this.contextProxy.extensionUri, [
			"assets",
			"vscode-material-icons",
			"icons",
		])
		const imagesUri = getUri(webview, this.contextProxy.extensionUri, ["assets", "images"])
		const audioUri = getUri(webview, this.contextProxy.extensionUri, ["webview-ui", "audio"])

		const file = "src/index.tsx"
		const scriptUri = `http://${localServerUrl}/${file}`

		const reactRefresh = /*html*/ `
			<script nonce="${nonce}" type="module">
				import RefreshRuntime from "http://localhost:${localPort}/@react-refresh"
				RefreshRuntime.injectIntoGlobalHook(window)
				window.$RefreshReg$ = () => {}
				window.$RefreshSig$ = () => (type) => type
				window.__vite_plugin_react_preamble_installed__ = true
			</script>
		`

		const csp = [
			"default-src 'none'",
			`font-src ${webview.cspSource} data:`,
			`style-src ${webview.cspSource} 'unsafe-inline' https://* http://${localServerUrl} http://0.0.0.0:${localPort}`,
			`img-src ${webview.cspSource} https://storage.googleapis.com https://img.clerk.com data: https://*.googleusercontent.com https://*.googleapis.com https://*.githubusercontent.com`, // kilocode_change: add https://*.googleusercontent.com and https://*.googleapis.com and https://*.githubusercontent.com
			`media-src ${webview.cspSource}`,
			`script-src 'unsafe-eval' ${webview.cspSource} https://* https://*.posthog.com http://${localServerUrl} http://0.0.0.0:${localPort} 'nonce-${nonce}'`,
			`connect-src ${webview.cspSource} https://* https://*.posthog.com ws://${localServerUrl} ws://0.0.0.0:${localPort} http://${localServerUrl} http://0.0.0.0:${localPort}`,
		]

		return /*html*/ `
			<!DOCTYPE html>
			<html lang="en">
				<head>
					<meta charset="utf-8">
					<meta name="viewport" content="width=device-width,initial-scale=1,shrink-to-fit=no">
					<meta http-equiv="Content-Security-Policy" content="${csp.join("; ")}">
					<link rel="stylesheet" type="text/css" href="${stylesUri}">
					<link href="${codiconsUri}" rel="stylesheet" />
					<script nonce="${nonce}">
						window.IMAGES_BASE_URI = "${imagesUri}"
						window.AUDIO_BASE_URI = "${audioUri}"
						window.MATERIAL_ICONS_BASE_URI = "${materialIconsUri}"
					</script>
					<title>Kilo Code</title>
				</head>
				<body>
					<div id="root"></div>
					${reactRefresh}
					<script type="module" src="${scriptUri}"></script>
				</body>
			</html>
		`
	}

	/**
	 * Defines and returns the HTML that should be rendered within the webview panel.
	 *
	 * @remarks This is also the place where references to the React webview build files
	 * are created and inserted into the webview HTML.
	 *
	 * @param webview A reference to the extension webview
	 * @param extensionUri The URI of the directory containing the extension
	 * @returns A template string literal containing the HTML that should be
	 * rendered within the webview panel
	 */
	private getHtmlContent(webview: vscode.Webview): string {
		// Get the local path to main script run in the webview,
		// then convert it to a uri we can use in the webview.

		// The CSS file from the React build output
		const stylesUri = getUri(webview, this.contextProxy.extensionUri, [
			"webview-ui",
			"build",
			"assets",
			"index.css",
		])

		const scriptUri = getUri(webview, this.contextProxy.extensionUri, ["webview-ui", "build", "assets", "index.js"])
		const codiconsUri = getUri(webview, this.contextProxy.extensionUri, ["assets", "codicons", "codicon.css"])
		const materialIconsUri = getUri(webview, this.contextProxy.extensionUri, [
			"assets",
			"vscode-material-icons",
			"icons",
		])
		const imagesUri = getUri(webview, this.contextProxy.extensionUri, ["assets", "images"])
		const audioUri = getUri(webview, this.contextProxy.extensionUri, ["webview-ui", "audio"])

		// Use a nonce to only allow a specific script to be run.
		/*
		content security policy of your webview to only allow scripts that have a specific nonce
		create a content security policy meta tag so that only loading scripts with a nonce is allowed
		As your extension grows you will likely want to add custom styles, fonts, and/or images to your webview. If you do, you will need to update the content security policy meta tag to explicitly allow for these resources. E.g.
				<meta http-equiv="Content-Security-Policy" content="default-src 'none'; style-src ${webview.cspSource}; font-src ${webview.cspSource}; img-src ${webview.cspSource} https:; script-src 'nonce-${nonce}';">
		- 'unsafe-inline' is required for styles due to vscode-webview-toolkit's dynamic style injection
		- since we pass base64 images to the webview, we need to specify img-src ${webview.cspSource} data:;

		in meta tag we add nonce attribute: A cryptographic nonce (only used once) to allow scripts. The server must generate a unique nonce value each time it transmits a policy. It is critical to provide a nonce that cannot be guessed as bypassing a resource's policy is otherwise trivial.
		*/
		const nonce = getNonce()

		// Tip: Install the es6-string-html VS Code extension to enable code highlighting below
		return /*html*/ `
        <!DOCTYPE html>
        <html lang="en">
          <head>
            <meta charset="utf-8">
            <meta name="viewport" content="width=device-width,initial-scale=1,shrink-to-fit=no">
            <meta name="theme-color" content="#000000">
			<!-- kilocode_change: add https://*.googleusercontent.com https://*.googleapis.com https://*.githubusercontent.com to img-src, https://* to connect-src -->
            <meta http-equiv="Content-Security-Policy" content="default-src 'none'; font-src ${webview.cspSource} data:; style-src ${webview.cspSource} 'unsafe-inline'; img-src ${webview.cspSource} https://*.googleusercontent.com https://storage.googleapis.com https://*.githubusercontent.com https://img.clerk.com data: https://*.googleapis.com; media-src ${webview.cspSource}; script-src ${webview.cspSource} 'wasm-unsafe-eval' 'nonce-${nonce}' https://us-assets.i.posthog.com 'strict-dynamic'; connect-src ${webview.cspSource} https://* https://openrouter.ai https://api.requesty.ai https://us.i.posthog.com https://us-assets.i.posthog.com;">
            <link rel="stylesheet" type="text/css" href="${stylesUri}">
			<link href="${codiconsUri}" rel="stylesheet" />
			<script nonce="${nonce}">
				window.IMAGES_BASE_URI = "${imagesUri}"
				window.AUDIO_BASE_URI = "${audioUri}"
				window.MATERIAL_ICONS_BASE_URI = "${materialIconsUri}"
			</script>
            <title>Kilo Code</title>
          </head>
          <body>
            <noscript>You need to enable JavaScript to run this app.</noscript>
            <div id="root"></div>
            <script nonce="${nonce}" type="module" src="${scriptUri}"></script>
          </body>
        </html>
      `
	}

	/**
	 * Sets up an event listener to listen for messages passed from the webview context and
	 * executes code based on the message that is received.
	 *
	 * @param webview A reference to the extension webview
	 */
	private setWebviewMessageListener(webview: vscode.Webview) {
		const onReceiveMessage = async (message: WebviewMessage) =>
			webviewMessageHandler(this, message, this.marketplaceManager)

		const messageDisposable = webview.onDidReceiveMessage(onReceiveMessage)
		this.webviewDisposables.push(messageDisposable)
	}

	/**
	 * Handle switching to a new mode, including updating the associated API configuration
	 * @param newMode The mode to switch to
	 */
	public async handleModeSwitch(newMode: Mode) {
		const cline = this.getCurrentCline()

		if (cline) {
			TelemetryService.instance.captureModeSwitch(cline.taskId, newMode)
			cline.emit(RooCodeEventName.TaskModeSwitched, cline.taskId, newMode)

			// Store the current mode in case we need to rollback
			const previousMode = (cline as any)._taskMode

			try {
				// Update the task history with the new mode first
				const history = this.getGlobalState("taskHistory") ?? []
				const taskHistoryItem = history.find((item) => item.id === cline.taskId)
				if (taskHistoryItem) {
					taskHistoryItem.mode = newMode
					await this.updateTaskHistory(taskHistoryItem)
				}

				// Only update the task's mode after successful persistence
				;(cline as any)._taskMode = newMode
			} catch (error) {
				// If persistence fails, log the error but don't update the in-memory state
				this.log(
					`Failed to persist mode switch for task ${cline.taskId}: ${error instanceof Error ? error.message : String(error)}`,
				)

				// Optionally, we could emit an event to notify about the failure
				// This ensures the in-memory state remains consistent with persisted state
				throw error
			}
		}

		await this.updateGlobalState("mode", newMode)

		// Load the saved API config for the new mode if it exists
		const savedConfigId = await this.providerSettingsManager.getModeConfigId(newMode)
		const listApiConfig = await this.providerSettingsManager.listConfig()

		// Update listApiConfigMeta first to ensure UI has latest data
		await this.updateGlobalState("listApiConfigMeta", listApiConfig)

		// If this mode has a saved config, use it.
		if (savedConfigId) {
			const profile = listApiConfig.find(({ id }) => id === savedConfigId)

			if (profile?.name) {
				await this.activateProviderProfile({ name: profile.name })
			}
		} else {
			// If no saved config for this mode, save current config as default.
			const currentApiConfigName = this.getGlobalState("currentApiConfigName")

			if (currentApiConfigName) {
				const config = listApiConfig.find((c) => c.name === currentApiConfigName)

				if (config?.id) {
					await this.providerSettingsManager.setModeConfig(newMode, config.id)
				}
			}
		}

		await this.postStateToWebview()
	}

	// Provider Profile Management

	getProviderProfileEntries(): ProviderSettingsEntry[] {
		return this.contextProxy.getValues().listApiConfigMeta || []
	}

	getProviderProfileEntry(name: string): ProviderSettingsEntry | undefined {
		return this.getProviderProfileEntries().find((profile) => profile.name === name)
	}

	public hasProviderProfileEntry(name: string): boolean {
		return !!this.getProviderProfileEntry(name)
	}

	async upsertProviderProfile(
		name: string,
		providerSettings: ProviderSettings,
		activate: boolean = true,
	): Promise<string | undefined> {
		try {
			// TODO: Do we need to be calling `activateProfile`? It's not
			// clear to me what the source of truth should be; in some cases
			// we rely on the `ContextProxy`'s data store and in other cases
			// we rely on the `ProviderSettingsManager`'s data store. It might
			// be simpler to unify these two.
			const id = await this.providerSettingsManager.saveConfig(name, providerSettings)

			if (activate) {
				const { mode } = await this.getState()

				// These promises do the following:
				// 1. Adds or updates the list of provider profiles.
				// 2. Sets the current provider profile.
				// 3. Sets the current mode's provider profile.
				// 4. Copies the provider settings to the context.
				//
				// Note: 1, 2, and 4 can be done in one `ContextProxy` call:
				// this.contextProxy.setValues({ ...providerSettings, listApiConfigMeta: ..., currentApiConfigName: ... })
				// We should probably switch to that and verify that it works.
				// I left the original implementation in just to be safe.
				await Promise.all([
					this.updateGlobalState("listApiConfigMeta", await this.providerSettingsManager.listConfig()),
					this.updateGlobalState("currentApiConfigName", name),
					this.providerSettingsManager.setModeConfig(mode, id),
					this.contextProxy.setProviderSettings(providerSettings),
				])

				// Change the provider for the current task.
				// TODO: We should rename `buildApiHandler` for clarity (e.g. `getProviderClient`).
				const task = this.getCurrentCline()

				if (task) {
					task.api = buildApiHandler(providerSettings)
				}

				await TelemetryService.instance.updateIdentity(providerSettings.kilocodeToken ?? "") // kilocode_change
			} else {
				await this.updateGlobalState("listApiConfigMeta", await this.providerSettingsManager.listConfig())
			}

			await this.postStateToWebview()
			return id
		} catch (error) {
			this.log(
				`Error create new api configuration: ${JSON.stringify(error, Object.getOwnPropertyNames(error), 2)}`,
			)

			vscode.window.showErrorMessage(t("common:errors.create_api_config"))
			return undefined
		}
	}

	async deleteProviderProfile(profileToDelete: ProviderSettingsEntry) {
		const globalSettings = this.contextProxy.getValues()
		let profileToActivate: string | undefined = globalSettings.currentApiConfigName

		if (profileToDelete.name === profileToActivate) {
			profileToActivate = this.getProviderProfileEntries().find(({ name }) => name !== profileToDelete.name)?.name
		}

		if (!profileToActivate) {
			throw new Error("You cannot delete the last profile")
		}

		const entries = this.getProviderProfileEntries().filter(({ name }) => name !== profileToDelete.name)

		await this.contextProxy.setValues({
			...globalSettings,
			currentApiConfigName: profileToActivate,
			listApiConfigMeta: entries,
		})

		await this.postStateToWebview()
	}

	async activateProviderProfile(args: { name: string } | { id: string }) {
		const { name, id, ...providerSettings } = await this.providerSettingsManager.activateProfile(args)

		// See `upsertProviderProfile` for a description of what this is doing.
		await Promise.all([
			this.contextProxy.setValue("listApiConfigMeta", await this.providerSettingsManager.listConfig()),
			this.contextProxy.setValue("currentApiConfigName", name),
			this.contextProxy.setProviderSettings(providerSettings),
		])

		const { mode } = await this.getState()

		if (id) {
			await this.providerSettingsManager.setModeConfig(mode, id)
		}

		// Change the provider for the current task.
		const task = this.getCurrentCline()

		if (task) {
			task.api = buildApiHandler(providerSettings)
		}

		await this.postStateToWebview()
		await TelemetryService.instance.updateIdentity(providerSettings.kilocodeToken ?? "") // kilocode_change
	}

	// Task Management

	async cancelTask() {
		const cline = this.getCurrentCline()

		if (!cline) {
			return
		}

		console.log(`[subtasks] cancelling task ${cline.taskId}.${cline.instanceId}`)

		const { historyItem } = await this.getTaskWithId(cline.taskId)
		// Preserve parent and root task information for history item.
		const rootTask = cline.rootTask
		const parentTask = cline.parentTask

		cline.abortTask()

		await pWaitFor(
			() =>
				this.getCurrentCline()! === undefined ||
				this.getCurrentCline()!.isStreaming === false ||
				this.getCurrentCline()!.didFinishAbortingStream ||
				// If only the first chunk is processed, then there's no
				// need to wait for graceful abort (closes edits, browser,
				// etc).
				this.getCurrentCline()!.isWaitingForFirstChunk,
			{
				timeout: 3_000,
			},
		).catch(() => {
			console.error("Failed to abort task")
		})

		if (this.getCurrentCline()) {
			// 'abandoned' will prevent this Cline instance from affecting
			// future Cline instances. This may happen if its hanging on a
			// streaming request.
			this.getCurrentCline()!.abandoned = true
		}

		// Clears task again, so we need to abortTask manually above.
		await this.initClineWithHistoryItem({ ...historyItem, rootTask, parentTask })
	}

	async updateCustomInstructions(instructions?: string) {
		// User may be clearing the field.
		await this.updateGlobalState("customInstructions", instructions || undefined)
		await this.postStateToWebview()
	}

	// MCP

	async ensureMcpServersDirectoryExists(): Promise<string> {
		// Get platform-specific application data directory
		let mcpServersDir: string
		if (process.platform === "win32") {
			// Windows: %APPDATA%\Kilo-Code\MCP
			mcpServersDir = path.join(os.homedir(), "AppData", "Roaming", "Kilo-Code", "MCP")
		} else if (process.platform === "darwin") {
			// macOS: ~/Documents/Kilo-Code/MCP
			mcpServersDir = path.join(os.homedir(), "Documents", "Kilo-Code", "MCP")
		} else {
			// Linux: ~/.local/share/Kilo-Code/MCP
			mcpServersDir = path.join(os.homedir(), ".local", "share", "Kilo-Code", "MCP")
		}

		try {
			await fs.mkdir(mcpServersDir, { recursive: true })
		} catch (error) {
			// Fallback to a relative path if directory creation fails
			return path.join(os.homedir(), ".kilocode", "mcp")
		}
		return mcpServersDir
	}

	async ensureSettingsDirectoryExists(): Promise<string> {
		const { getSettingsDirectoryPath } = await import("../../utils/storage")
		const globalStoragePath = this.contextProxy.globalStorageUri.fsPath
		return getSettingsDirectoryPath(globalStoragePath)
	}

	// OpenRouter

	async handleOpenRouterCallback(code: string) {
		let { apiConfiguration, currentApiConfigName } = await this.getState()

		let apiKey: string
		try {
			const baseUrl = apiConfiguration.openRouterBaseUrl || "https://openrouter.ai/api/v1"
			// Extract the base domain for the auth endpoint
			const baseUrlDomain = baseUrl.match(/^(https?:\/\/[^\/]+)/)?.[1] || "https://openrouter.ai"
			const response = await axios.post(`${baseUrlDomain}/api/v1/auth/keys`, { code })
			if (response.data && response.data.key) {
				apiKey = response.data.key
			} else {
				throw new Error("Invalid response from OpenRouter API")
			}
		} catch (error) {
			this.log(
				`Error exchanging code for API key: ${JSON.stringify(error, Object.getOwnPropertyNames(error), 2)}`,
			)
			throw error
		}

		const newConfiguration: ProviderSettings = {
			...apiConfiguration,
			apiProvider: "openrouter",
			openRouterApiKey: apiKey,
			openRouterModelId: apiConfiguration?.openRouterModelId || openRouterDefaultModelId,
		}

		await this.upsertProviderProfile(currentApiConfigName, newConfiguration)
	}

	// Glama

	async handleGlamaCallback(code: string) {
		let apiKey: string
		try {
			const response = await axios.post("https://glama.ai/api/gateway/v1/auth/exchange-code", { code })
			if (response.data && response.data.apiKey) {
				apiKey = response.data.apiKey
			} else {
				throw new Error("Invalid response from Glama API")
			}
		} catch (error) {
			this.log(
				`Error exchanging code for API key: ${JSON.stringify(error, Object.getOwnPropertyNames(error), 2)}`,
			)
			throw error
		}

		const { apiConfiguration, currentApiConfigName } = await this.getState()

		const newConfiguration: ProviderSettings = {
			...apiConfiguration,
			apiProvider: "glama",
			glamaApiKey: apiKey,
			glamaModelId: apiConfiguration?.glamaModelId || glamaDefaultModelId,
		}

		await this.upsertProviderProfile(currentApiConfigName, newConfiguration)
	}

	// Requesty

	async handleRequestyCallback(code: string) {
		let { apiConfiguration, currentApiConfigName } = await this.getState()

		const newConfiguration: ProviderSettings = {
			...apiConfiguration,
			apiProvider: "requesty",
			requestyApiKey: code,
			requestyModelId: apiConfiguration?.requestyModelId || requestyDefaultModelId,
		}

		await this.upsertProviderProfile(currentApiConfigName, newConfiguration)
	}

	// kilocode_change:
	async handleKiloCodeCallback(token: string) {
		const kilocode: ProviderName = "kilocode"
		let { apiConfiguration, currentApiConfigName } = await this.getState()

		await this.upsertProviderProfile(currentApiConfigName, {
			...apiConfiguration,
			apiProvider: "kilocode",
			kilocodeToken: token,
		})

		vscode.window.showInformationMessage("Kilo Code successfully configured!")

		if (this.getCurrentCline()) {
			this.getCurrentCline()!.api = buildApiHandler({
				apiProvider: kilocode,
				kilocodeToken: token,
			})
		}
	}

	// Task history

	async getTaskWithId(id: string): Promise<{
		historyItem: HistoryItem
		taskDirPath: string
		apiConversationHistoryFilePath: string
		uiMessagesFilePath: string
		apiConversationHistory: Anthropic.MessageParam[]
	}> {
		const history = this.getGlobalState("taskHistory") ?? []
		const historyItem = history.find((item) => item.id === id)

		if (historyItem) {
			const { getTaskDirectoryPath } = await import("../../utils/storage")
			const globalStoragePath = this.contextProxy.globalStorageUri.fsPath
			const taskDirPath = await getTaskDirectoryPath(globalStoragePath, id)
			const apiConversationHistoryFilePath = path.join(taskDirPath, GlobalFileNames.apiConversationHistory)
			const uiMessagesFilePath = path.join(taskDirPath, GlobalFileNames.uiMessages)
			const fileExists = await fileExistsAtPath(apiConversationHistoryFilePath)

			if (fileExists) {
				const apiConversationHistory = JSON.parse(await fs.readFile(apiConversationHistoryFilePath, "utf8"))

				return {
					historyItem,
					taskDirPath,
					apiConversationHistoryFilePath,
					uiMessagesFilePath,
					apiConversationHistory,
				}
			} else {
				vscode.window.showErrorMessage(
					`Task file not found for task ID: ${id} (file ${apiConversationHistoryFilePath})`,
				) //kilocode_change show extra debugging information to debug task not found issues
			}
		} else {
			vscode.window.showErrorMessage(`Task with ID: ${id} not found in history.`) // kilocode_change show extra debugging information to debug task not found issues
		}

		// if we tried to get a task that doesn't exist, remove it from state
		// FIXME: this seems to happen sometimes when the json file doesnt save to disk for some reason
		// await this.deleteTaskFromState(id) // kilocode_change disable confusing behaviour
		await this.setTaskFileNotFound(id) // kilocode_change
		throw new Error("Task not found")
	}

	async showTaskWithId(id: string) {
		if (id !== this.getCurrentCline()?.taskId) {
			// Non-current task.
			const { historyItem } = await this.getTaskWithId(id)
			await this.initClineWithHistoryItem(historyItem) // Clears existing task.
		}

		await this.postMessageToWebview({ type: "action", action: "chatButtonClicked" })
	}

	async exportTaskWithId(id: string) {
		const { historyItem, apiConversationHistory } = await this.getTaskWithId(id)
		await downloadTask(historyItem.ts, apiConversationHistory)
	}

	/* Condenses a task's message history to use fewer tokens. */
	async condenseTaskContext(taskId: string) {
		let task: Task | undefined
		for (let i = this.clineStack.length - 1; i >= 0; i--) {
			if (this.clineStack[i].taskId === taskId) {
				task = this.clineStack[i]
				break
			}
		}
		if (!task) {
			throw new Error(`Task with id ${taskId} not found in stack`)
		}
		await task.condenseContext()
		await this.postMessageToWebview({ type: "condenseTaskContextResponse", text: taskId })
	}

	// this function deletes a task from task hidtory, and deletes it's checkpoints and delete the task folder
	async deleteTaskWithId(id: string) {
		try {
			// get the task directory full path
			const { taskDirPath } = await this.getTaskWithId(id)

			// kilocode_change start
			// Check if task is favorited
			const history = this.getGlobalState("taskHistory") ?? []
			const task = history.find((item) => item.id === id)
			if (task?.isFavorited) {
				throw new Error("Cannot delete a favorited task. Please unfavorite it first.")
			}
			// kilocode_change end

			// remove task from stack if it's the current task
			if (id === this.getCurrentCline()?.taskId) {
				// if we found the taskid to delete - call finish to abort this task and allow a new task to be started,
				// if we are deleting a subtask and parent task is still waiting for subtask to finish - it allows the parent to resume (this case should neve exist)
				await this.finishSubTask(t("common:tasks.deleted"))
			}

			// delete task from the task history state
			await this.deleteTaskFromState(id)

			// Delete associated shadow repository or branch.
			// TODO: Store `workspaceDir` in the `HistoryItem` object.
			const globalStorageDir = this.contextProxy.globalStorageUri.fsPath
			const workspaceDir = this.cwd

			try {
				await ShadowCheckpointService.deleteTask({ taskId: id, globalStorageDir, workspaceDir })
			} catch (error) {
				console.error(
					`[deleteTaskWithId${id}] failed to delete associated shadow repository or branch: ${error instanceof Error ? error.message : String(error)}`,
				)
			}

			// delete the entire task directory including checkpoints and all content
			try {
				await fs.rm(taskDirPath, { recursive: true, force: true })
				console.log(`[deleteTaskWithId${id}] removed task directory`)
			} catch (error) {
				console.error(
					`[deleteTaskWithId${id}] failed to remove task directory: ${error instanceof Error ? error.message : String(error)}`,
				)
			}
		} catch (error) {
			// If task is not found, just remove it from state
			if (error instanceof Error && error.message === "Task not found") {
				await this.deleteTaskFromState(id)
				return
			}
			throw error
		}
	}

	async deleteTaskFromState(id: string) {
		const taskHistory = this.getGlobalState("taskHistory") ?? []
		const updatedTaskHistory = taskHistory.filter((task) => task.id !== id)
		await this.updateGlobalState("taskHistory", updatedTaskHistory)
		await this.postStateToWebview()
	}

	async postStateToWebview() {
		const state = await this.getStateToPostToWebview()
		this.postMessageToWebview({ type: "state", state })

		// Check MDM compliance and send user to account tab if not compliant
		if (!this.checkMdmCompliance()) {
			await this.postMessageToWebview({ type: "action", action: "accountButtonClicked" })
		}
	}

	// kilocode_change start
	async postRulesDataToWebview() {
		const workspacePath = this.cwd
		if (workspacePath) {
			this.postMessageToWebview({
				type: "rulesData",
				...(await getEnabledRules(workspacePath, this.contextProxy, this.context)),
			})
		}
	}
	// kilocode_change end

	/**
	 * Fetches marketplace dataon demand to avoid blocking main state updates
	 */
	async fetchMarketplaceData() {
		try {
			const [marketplaceResult, marketplaceInstalledMetadata] = await Promise.all([
				this.marketplaceManager.getMarketplaceItems().catch((error) => {
					console.error("Failed to fetch marketplace items:", error)
					return { organizationMcps: [], marketplaceItems: [], errors: [error.message] }
				}),
				this.marketplaceManager.getInstallationMetadata().catch((error) => {
					console.error("Failed to fetch installation metadata:", error)
					return { project: {}, global: {} } as MarketplaceInstalledMetadata
				}),
			])

			// Send marketplace data separately
			this.postMessageToWebview({
				type: "marketplaceData",
				organizationMcps: marketplaceResult.organizationMcps || [],
				marketplaceItems: marketplaceResult.marketplaceItems || [],
				marketplaceInstalledMetadata: marketplaceInstalledMetadata || { project: {}, global: {} },
				errors: marketplaceResult.errors,
			})
		} catch (error) {
			console.error("Failed to fetch marketplace data:", error)
			// Send empty data on error to prevent UI from hanging
			this.postMessageToWebview({
				type: "marketplaceData",
				organizationMcps: [],
				marketplaceItems: [],
				marketplaceInstalledMetadata: { project: {}, global: {} },
				errors: [error instanceof Error ? error.message : String(error)],
			})

			// Show user-friendly error notification for network issues
			if (error instanceof Error && error.message.includes("timeout")) {
				vscode.window.showWarningMessage(
					"Marketplace data could not be loaded due to network restrictions. Core functionality remains available.",
				)
			}
		}
	}

	/**
	 * Checks if there is a file-based system prompt override for the given mode
	 */
	async hasFileBasedSystemPromptOverride(mode: Mode): Promise<boolean> {
		const promptFilePath = getSystemPromptFilePath(this.cwd, mode)
		return await fileExistsAtPath(promptFilePath)
	}

	/**
	 * Merges allowed commands from global state and workspace configuration
	 * with proper validation and deduplication
	 */
	private mergeAllowedCommands(globalStateCommands?: string[]): string[] {
		return this.mergeCommandLists("allowedCommands", "allowed", globalStateCommands)
	}

	/**
	 * Merges denied commands from global state and workspace configuration
	 * with proper validation and deduplication
	 */
	private mergeDeniedCommands(globalStateCommands?: string[]): string[] {
		return this.mergeCommandLists("deniedCommands", "denied", globalStateCommands)
	}

	/**
	 * Common utility for merging command lists from global state and workspace configuration.
	 * Implements the Command Denylist feature's merging strategy with proper validation.
	 *
	 * @param configKey - VSCode workspace configuration key
	 * @param commandType - Type of commands for error logging
	 * @param globalStateCommands - Commands from global state
	 * @returns Merged and deduplicated command list
	 */
	private mergeCommandLists(
		configKey: "allowedCommands" | "deniedCommands",
		commandType: "allowed" | "denied",
		globalStateCommands?: string[],
	): string[] {
		try {
			// Validate and sanitize global state commands
			const validGlobalCommands = Array.isArray(globalStateCommands)
				? globalStateCommands.filter((cmd) => typeof cmd === "string" && cmd.trim().length > 0)
				: []

			// Get workspace configuration commands
			const workspaceCommands = vscode.workspace.getConfiguration(Package.name).get<string[]>(configKey) || []

			// Validate and sanitize workspace commands
			const validWorkspaceCommands = Array.isArray(workspaceCommands)
				? workspaceCommands.filter((cmd) => typeof cmd === "string" && cmd.trim().length > 0)
				: []

			// Combine and deduplicate commands
			// Global state takes precedence over workspace configuration
			const mergedCommands = [...new Set([...validGlobalCommands, ...validWorkspaceCommands])]

			return mergedCommands
		} catch (error) {
			console.error(`Error merging ${commandType} commands:`, error)
			// Return empty array as fallback to prevent crashes
			return []
		}
	}

	async getStateToPostToWebview() {
		const {
			apiConfiguration,
			customInstructions,
			alwaysAllowReadOnly,
			alwaysAllowReadOnlyOutsideWorkspace,
			alwaysAllowWrite,
			alwaysAllowWriteOutsideWorkspace,
			alwaysAllowWriteProtected,
			alwaysAllowExecute,
			allowedCommands,
			deniedCommands,
			alwaysAllowBrowser,
			alwaysAllowMcp,
			alwaysAllowModeSwitch,
			alwaysAllowSubtasks,
			alwaysAllowUpdateTodoList,
			allowedMaxRequests,
			allowedMaxCost,
			autoCondenseContext,
			autoCondenseContextPercent,
			soundEnabled,
			ttsEnabled,
			ttsSpeed,
			diffEnabled,
			enableCheckpoints,
			taskHistory,
			soundVolume,
			browserViewportSize,
			screenshotQuality,
			remoteBrowserHost,
			remoteBrowserEnabled,
			cachedChromeHostUrl,
			writeDelayMs,
			terminalOutputLineLimit,
			terminalOutputCharacterLimit,
			terminalShellIntegrationTimeout,
			terminalShellIntegrationDisabled,
			terminalCommandDelay,
			terminalPowershellCounter,
			terminalZshClearEolMark,
			terminalZshOhMy,
			terminalZshP10k,
			terminalZdotdir,
			fuzzyMatchThreshold,
			// mcpEnabled,  // kilocode_change: always true
			enableMcpServerCreation,
			alwaysApproveResubmit,
			requestDelaySeconds,
			currentApiConfigName,
			listApiConfigMeta,
			pinnedApiConfigs,
			mode,
			customModePrompts,
			customSupportPrompts,
			enhancementApiConfigId,
			commitMessageApiConfigId, // kilocode_change
			terminalCommandApiConfigId, // kilocode_change
			autoApprovalEnabled,
			customModes,
			experiments,
			maxOpenTabsContext,
			maxWorkspaceFiles,
			browserToolEnabled,
			telemetrySetting,
			showRooIgnoredFiles,
			language,
			showAutoApproveMenu, // kilocode_change
			showTaskTimeline, // kilocode_change
			maxReadFileLine,
			maxImageFileSize,
			maxTotalImageSize,
			terminalCompressProgressBar,
			historyPreviewCollapsed,
			cloudUserInfo,
			cloudIsAuthenticated,
			sharingEnabled,
			organizationAllowList,
			organizationSettingsVersion,
			maxConcurrentFileReads,
			allowVeryLargeReads, // kilocode_change
			ghostServiceSettings, // kilocode_changes
			condensingApiConfigId,
			customCondensingPrompt,
			codebaseIndexConfig,
			codebaseIndexModels,
			profileThresholds,
			systemNotificationsEnabled, // kilocode_change
			dismissedNotificationIds, // kilocode_change
			alwaysAllowFollowupQuestions,
			followupAutoApproveTimeoutMs,
			includeDiagnosticMessages,
			maxDiagnosticMessages,
			includeTaskHistoryInEnhance,
		} = await this.getState()

		const telemetryKey = process.env.KILOCODE_POSTHOG_API_KEY
		const machineId = vscode.env.machineId

		const mergedAllowedCommands = this.mergeAllowedCommands(allowedCommands)
		const mergedDeniedCommands = this.mergeDeniedCommands(deniedCommands)
		const cwd = this.cwd

		// Check if there's a system prompt override for the current mode
		const currentMode = mode ?? defaultModeSlug
		const hasSystemPromptOverride = await this.hasFileBasedSystemPromptOverride(currentMode)

		return {
			version: this.context.extension?.packageJSON?.version ?? "",
			apiConfiguration,
			customInstructions,
			alwaysAllowReadOnly: alwaysAllowReadOnly ?? true,
			alwaysAllowReadOnlyOutsideWorkspace: alwaysAllowReadOnlyOutsideWorkspace ?? true,
			alwaysAllowWrite: alwaysAllowWrite ?? true,
			alwaysAllowWriteOutsideWorkspace: alwaysAllowWriteOutsideWorkspace ?? true,
			alwaysAllowWriteProtected: alwaysAllowWriteProtected ?? false,
			alwaysAllowExecute: alwaysAllowExecute ?? true,
			alwaysAllowBrowser: alwaysAllowBrowser ?? true,
			alwaysAllowMcp: alwaysAllowMcp ?? true,
			alwaysAllowModeSwitch: alwaysAllowModeSwitch ?? true,
			alwaysAllowSubtasks: alwaysAllowSubtasks ?? true,
			alwaysAllowUpdateTodoList: alwaysAllowUpdateTodoList ?? true,
			allowedMaxRequests,
			allowedMaxCost,
			autoCondenseContext: autoCondenseContext ?? true,
			autoCondenseContextPercent: autoCondenseContextPercent ?? 100,
			uriScheme: vscode.env.uriScheme,
			uiKind: vscode.UIKind[vscode.env.uiKind], // kilocode_change
			currentTaskItem: this.getCurrentCline()?.taskId
				? (taskHistory || []).find((item: HistoryItem) => item.id === this.getCurrentCline()?.taskId)
				: undefined,
			clineMessages: this.getCurrentCline()?.clineMessages || [],
			taskHistory: (taskHistory || [])
				.filter((item: HistoryItem) => item.ts && item.task)
				.sort((a: HistoryItem, b: HistoryItem) => b.ts - a.ts),
			soundEnabled: soundEnabled ?? false,
			ttsEnabled: ttsEnabled ?? false,
			ttsSpeed: ttsSpeed ?? 1.0,
			diffEnabled: diffEnabled ?? true,
			enableCheckpoints: enableCheckpoints ?? true,
			shouldShowAnnouncement: false, // kilocode_change
			allowedCommands: mergedAllowedCommands,
			deniedCommands: mergedDeniedCommands,
			soundVolume: soundVolume ?? 0.5,
			browserViewportSize: browserViewportSize ?? "900x600",
			screenshotQuality: screenshotQuality ?? 75,
			remoteBrowserHost,
			remoteBrowserEnabled: remoteBrowserEnabled ?? false,
			cachedChromeHostUrl: cachedChromeHostUrl,
			writeDelayMs: writeDelayMs ?? DEFAULT_WRITE_DELAY_MS,
			terminalOutputLineLimit: terminalOutputLineLimit ?? 500,
			terminalOutputCharacterLimit: terminalOutputCharacterLimit ?? DEFAULT_TERMINAL_OUTPUT_CHARACTER_LIMIT,
			terminalShellIntegrationTimeout: terminalShellIntegrationTimeout ?? Terminal.defaultShellIntegrationTimeout,
			terminalShellIntegrationDisabled: terminalShellIntegrationDisabled ?? true, // kilocode_change: default
			terminalCommandDelay: terminalCommandDelay ?? 0,
			terminalPowershellCounter: terminalPowershellCounter ?? false,
			terminalZshClearEolMark: terminalZshClearEolMark ?? true,
			terminalZshOhMy: terminalZshOhMy ?? false,
			terminalZshP10k: terminalZshP10k ?? false,
			terminalZdotdir: terminalZdotdir ?? false,
			fuzzyMatchThreshold: fuzzyMatchThreshold ?? 1.0,
			mcpEnabled: true, // kilocode_change: always true
			enableMcpServerCreation: enableMcpServerCreation ?? true,
			alwaysApproveResubmit: alwaysApproveResubmit ?? false,
			requestDelaySeconds: requestDelaySeconds ?? 10,
			currentApiConfigName: currentApiConfigName ?? "default",
			listApiConfigMeta: listApiConfigMeta ?? [],
			pinnedApiConfigs: pinnedApiConfigs ?? {},
			mode: mode ?? defaultModeSlug,
			customModePrompts: customModePrompts ?? {},
			customSupportPrompts: customSupportPrompts ?? {},
			enhancementApiConfigId,
			commitMessageApiConfigId, // kilocode_change
			terminalCommandApiConfigId, // kilocode_change
			autoApprovalEnabled: autoApprovalEnabled ?? true,
			customModes,
			experiments: experiments ?? experimentDefault,
			mcpServers: this.mcpHub?.getAllServers() ?? [],
			maxOpenTabsContext: maxOpenTabsContext ?? 20,
			maxWorkspaceFiles: maxWorkspaceFiles ?? 200,
			cwd,
			browserToolEnabled: browserToolEnabled ?? true,
			telemetrySetting,
			telemetryKey,
			machineId,
			showRooIgnoredFiles: showRooIgnoredFiles ?? true,
			showAutoApproveMenu: showAutoApproveMenu ?? false, // kilocode_change
			showTaskTimeline: showTaskTimeline ?? true, // kilocode_change
			language, // kilocode_change
			renderContext: this.renderContext,
			maxReadFileLine: maxReadFileLine ?? -1,
			maxImageFileSize: maxImageFileSize ?? 5,
			maxTotalImageSize: maxTotalImageSize ?? 20,
			maxConcurrentFileReads: maxConcurrentFileReads ?? 5,
			allowVeryLargeReads: allowVeryLargeReads ?? false, // kilocode_change
			settingsImportedAt: this.settingsImportedAt,
			terminalCompressProgressBar: terminalCompressProgressBar ?? true,
			hasSystemPromptOverride,
			historyPreviewCollapsed: historyPreviewCollapsed ?? false,
			cloudUserInfo,
			cloudIsAuthenticated: cloudIsAuthenticated ?? false,
			sharingEnabled: sharingEnabled ?? false,
			organizationAllowList,
			ghostServiceSettings: ghostServiceSettings ?? {}, // kilocode_change
			organizationSettingsVersion,
			condensingApiConfigId,
			customCondensingPrompt,
			codebaseIndexModels: codebaseIndexModels ?? EMBEDDING_MODEL_PROFILES,
			codebaseIndexConfig: {
				codebaseIndexEnabled: codebaseIndexConfig?.codebaseIndexEnabled ?? true,
				codebaseIndexQdrantUrl: codebaseIndexConfig?.codebaseIndexQdrantUrl ?? "http://localhost:6333",
				codebaseIndexEmbedderProvider: codebaseIndexConfig?.codebaseIndexEmbedderProvider ?? "openai",
				codebaseIndexEmbedderBaseUrl: codebaseIndexConfig?.codebaseIndexEmbedderBaseUrl ?? "",
				codebaseIndexEmbedderModelId: codebaseIndexConfig?.codebaseIndexEmbedderModelId ?? "",
				codebaseIndexEmbedderModelDimension: codebaseIndexConfig?.codebaseIndexEmbedderModelDimension ?? 1536,
				codebaseIndexOpenAiCompatibleBaseUrl: codebaseIndexConfig?.codebaseIndexOpenAiCompatibleBaseUrl,
				codebaseIndexSearchMaxResults: codebaseIndexConfig?.codebaseIndexSearchMaxResults,
				codebaseIndexSearchMinScore: codebaseIndexConfig?.codebaseIndexSearchMinScore,
			},
			mdmCompliant: this.checkMdmCompliance(),
			profileThresholds: profileThresholds ?? {},
			cloudApiUrl: getRooCodeApiUrl(),
			hasOpenedModeSelector: this.getGlobalState("hasOpenedModeSelector") ?? false,
			systemNotificationsEnabled: systemNotificationsEnabled ?? false, // kilocode_change
			dismissedNotificationIds: dismissedNotificationIds ?? [], // kilocode_change
			alwaysAllowFollowupQuestions: alwaysAllowFollowupQuestions ?? false,
			followupAutoApproveTimeoutMs: followupAutoApproveTimeoutMs ?? 60000,
			includeDiagnosticMessages: includeDiagnosticMessages ?? true,
			maxDiagnosticMessages: maxDiagnosticMessages ?? 50,
			includeTaskHistoryInEnhance: includeTaskHistoryInEnhance ?? false,
		}
	}

	/**
	 * Storage
	 * https://dev.to/kompotkot/how-to-use-secretstorage-in-your-vscode-extensions-2hco
	 * https://www.eliostruyf.com/devhack-code-extension-storage-options/
	 */

	async getState() {
		const stateValues = this.contextProxy.getValues()
		const customModes = await this.customModesManager.getCustomModes()

		// Determine apiProvider with the same logic as before.
		const apiProvider: ProviderName = stateValues.apiProvider ? stateValues.apiProvider : "kilocode" // kilocode_change: fall back to kilocode

		// Build the apiConfiguration object combining state values and secrets.
		const providerSettings = this.contextProxy.getProviderSettings()

		// Ensure apiProvider is set properly if not already in state
		if (!providerSettings.apiProvider) {
			providerSettings.apiProvider = apiProvider
		}

		let organizationAllowList = ORGANIZATION_ALLOW_ALL

		try {
			organizationAllowList = await CloudService.instance.getAllowList()
		} catch (error) {
			console.error(
				`[getState] failed to get organization allow list: ${error instanceof Error ? error.message : String(error)}`,
			)
		}

		let cloudUserInfo: CloudUserInfo | null = null

		try {
			cloudUserInfo = CloudService.instance.getUserInfo()
		} catch (error) {
			console.error(
				`[getState] failed to get cloud user info: ${error instanceof Error ? error.message : String(error)}`,
			)
		}

		let cloudIsAuthenticated: boolean = false

		try {
			cloudIsAuthenticated = CloudService.instance.isAuthenticated()
		} catch (error) {
			console.error(
				`[getState] failed to get cloud authentication state: ${error instanceof Error ? error.message : String(error)}`,
			)
		}

		let sharingEnabled: boolean = false

		try {
			sharingEnabled = await CloudService.instance.canShareTask()
		} catch (error) {
			console.error(
				`[getState] failed to get sharing enabled state: ${error instanceof Error ? error.message : String(error)}`,
			)
		}

		let organizationSettingsVersion: number = -1

		try {
			if (CloudService.hasInstance()) {
				const settings = CloudService.instance.getOrganizationSettings()
				organizationSettingsVersion = settings?.version ?? -1
			}
		} catch (error) {
			console.error(
				`[getState] failed to get organization settings version: ${error instanceof Error ? error.message : String(error)}`,
			)
		}

		// Return the same structure as before
		return {
			apiConfiguration: providerSettings,
			lastShownAnnouncementId: stateValues.lastShownAnnouncementId,
			customInstructions: stateValues.customInstructions,
			apiModelId: stateValues.apiModelId,
			alwaysAllowReadOnly: stateValues.alwaysAllowReadOnly ?? true,
			alwaysAllowReadOnlyOutsideWorkspace: stateValues.alwaysAllowReadOnlyOutsideWorkspace ?? true,
			alwaysAllowWrite: stateValues.alwaysAllowWrite ?? true,
			alwaysAllowWriteOutsideWorkspace: stateValues.alwaysAllowWriteOutsideWorkspace ?? true,
			alwaysAllowWriteProtected: stateValues.alwaysAllowWriteProtected ?? false,
			alwaysAllowExecute: stateValues.alwaysAllowExecute ?? true,
			alwaysAllowBrowser: stateValues.alwaysAllowBrowser ?? true,
			alwaysAllowMcp: stateValues.alwaysAllowMcp ?? true,
			alwaysAllowModeSwitch: stateValues.alwaysAllowModeSwitch ?? true,
			alwaysAllowSubtasks: stateValues.alwaysAllowSubtasks ?? true,
			alwaysAllowFollowupQuestions: stateValues.alwaysAllowFollowupQuestions ?? false,
			alwaysAllowUpdateTodoList: stateValues.alwaysAllowUpdateTodoList ?? true, // kilocode_change
			followupAutoApproveTimeoutMs: stateValues.followupAutoApproveTimeoutMs ?? 60000,
			diagnosticsEnabled: stateValues.diagnosticsEnabled ?? true,
			allowedMaxRequests: stateValues.allowedMaxRequests,
			allowedMaxCost: stateValues.allowedMaxCost,
			autoCondenseContext: stateValues.autoCondenseContext ?? true,
			autoCondenseContextPercent: stateValues.autoCondenseContextPercent ?? 100,
			taskHistory: stateValues.taskHistory,
			allowedCommands: stateValues.allowedCommands,
			deniedCommands: stateValues.deniedCommands,
			soundEnabled: stateValues.soundEnabled ?? false,
			ttsEnabled: stateValues.ttsEnabled ?? false,
			ttsSpeed: stateValues.ttsSpeed ?? 1.0,
			diffEnabled: stateValues.diffEnabled ?? true,
			enableCheckpoints: stateValues.enableCheckpoints ?? true,
			soundVolume: stateValues.soundVolume,
			browserViewportSize: stateValues.browserViewportSize ?? "900x600",
			screenshotQuality: stateValues.screenshotQuality ?? 75,
			remoteBrowserHost: stateValues.remoteBrowserHost,
			remoteBrowserEnabled: stateValues.remoteBrowserEnabled ?? true,
			cachedChromeHostUrl: stateValues.cachedChromeHostUrl as string | undefined,
			fuzzyMatchThreshold: stateValues.fuzzyMatchThreshold ?? 1.0,
			writeDelayMs: stateValues.writeDelayMs ?? DEFAULT_WRITE_DELAY_MS,
			terminalOutputLineLimit: stateValues.terminalOutputLineLimit ?? 500,
			terminalOutputCharacterLimit:
				stateValues.terminalOutputCharacterLimit ?? DEFAULT_TERMINAL_OUTPUT_CHARACTER_LIMIT,
			terminalShellIntegrationTimeout:
				stateValues.terminalShellIntegrationTimeout ?? Terminal.defaultShellIntegrationTimeout,
			terminalShellIntegrationDisabled: stateValues.terminalShellIntegrationDisabled ?? true, // kilocode_change: default
			terminalCommandDelay: stateValues.terminalCommandDelay ?? 0,
			terminalPowershellCounter: stateValues.terminalPowershellCounter ?? false,
			terminalZshClearEolMark: stateValues.terminalZshClearEolMark ?? true,
			terminalZshOhMy: stateValues.terminalZshOhMy ?? false,
			terminalZshP10k: stateValues.terminalZshP10k ?? false,
			terminalZdotdir: stateValues.terminalZdotdir ?? false,
			terminalCompressProgressBar: stateValues.terminalCompressProgressBar ?? true,
			mode: stateValues.mode ?? defaultModeSlug,
			language: stateValues.language ?? formatLanguage(vscode.env.language),
			mcpEnabled: true, // kilocode_change: always true
			enableMcpServerCreation: stateValues.enableMcpServerCreation ?? true,
			alwaysApproveResubmit: stateValues.alwaysApproveResubmit ?? false,
			requestDelaySeconds: Math.max(5, stateValues.requestDelaySeconds ?? 10),
			currentApiConfigName: stateValues.currentApiConfigName ?? "default",
			listApiConfigMeta: stateValues.listApiConfigMeta ?? [],
			pinnedApiConfigs: stateValues.pinnedApiConfigs ?? {},
			modeApiConfigs: stateValues.modeApiConfigs ?? ({} as Record<Mode, string>),
			customModePrompts: stateValues.customModePrompts ?? {},
			customSupportPrompts: stateValues.customSupportPrompts ?? {},
			enhancementApiConfigId: stateValues.enhancementApiConfigId,
			commitMessageApiConfigId: stateValues.commitMessageApiConfigId, // kilocode_change
			terminalCommandApiConfigId: stateValues.terminalCommandApiConfigId, // kilocode_change
			ghostServiceSettings: stateValues.ghostServiceSettings ?? {}, // kilocode_change
			experiments: stateValues.experiments ?? experimentDefault,
			autoApprovalEnabled: stateValues.autoApprovalEnabled ?? true,
			customModes,
			maxOpenTabsContext: stateValues.maxOpenTabsContext ?? 20,
			maxWorkspaceFiles: stateValues.maxWorkspaceFiles ?? 200,
			openRouterUseMiddleOutTransform: stateValues.openRouterUseMiddleOutTransform ?? true,
			browserToolEnabled: stateValues.browserToolEnabled ?? true,
			telemetrySetting: stateValues.telemetrySetting || "unset",
			showRooIgnoredFiles: stateValues.showRooIgnoredFiles ?? true,
			showAutoApproveMenu: stateValues.showAutoApproveMenu ?? false, // kilocode_change
			showTaskTimeline: stateValues.showTaskTimeline ?? true, // kilocode_change
			maxReadFileLine: stateValues.maxReadFileLine ?? -1,
			maxImageFileSize: stateValues.maxImageFileSize ?? 5,
			maxTotalImageSize: stateValues.maxTotalImageSize ?? 20,
			maxConcurrentFileReads: stateValues.maxConcurrentFileReads ?? 5,
			allowVeryLargeReads: stateValues.allowVeryLargeReads ?? false, // kilocode_change
			systemNotificationsEnabled: stateValues.systemNotificationsEnabled ?? true, // kilocode_change
			dismissedNotificationIds: stateValues.dismissedNotificationIds ?? [], // kilocode_change
			historyPreviewCollapsed: stateValues.historyPreviewCollapsed ?? false,
			cloudUserInfo,
			cloudIsAuthenticated,
			sharingEnabled,
			organizationAllowList,
			organizationSettingsVersion,
			// Explicitly add condensing settings
			condensingApiConfigId: stateValues.condensingApiConfigId,
			customCondensingPrompt: stateValues.customCondensingPrompt,
			codebaseIndexModels: stateValues.codebaseIndexModels ?? EMBEDDING_MODEL_PROFILES,
			codebaseIndexConfig: {
				codebaseIndexEnabled: stateValues.codebaseIndexConfig?.codebaseIndexEnabled ?? true,
				codebaseIndexQdrantUrl:
					stateValues.codebaseIndexConfig?.codebaseIndexQdrantUrl ?? "http://localhost:6333",
				codebaseIndexEmbedderProvider:
					stateValues.codebaseIndexConfig?.codebaseIndexEmbedderProvider ?? "openai",
				codebaseIndexEmbedderBaseUrl: stateValues.codebaseIndexConfig?.codebaseIndexEmbedderBaseUrl ?? "",
				codebaseIndexEmbedderModelId: stateValues.codebaseIndexConfig?.codebaseIndexEmbedderModelId ?? "",
				codebaseIndexEmbedderModelDimension:
					stateValues.codebaseIndexConfig?.codebaseIndexEmbedderModelDimension,
				codebaseIndexOpenAiCompatibleBaseUrl:
					stateValues.codebaseIndexConfig?.codebaseIndexOpenAiCompatibleBaseUrl,
				codebaseIndexSearchMaxResults: stateValues.codebaseIndexConfig?.codebaseIndexSearchMaxResults,
				codebaseIndexSearchMinScore: stateValues.codebaseIndexConfig?.codebaseIndexSearchMinScore,
			},
			profileThresholds: stateValues.profileThresholds ?? {},
			// Add diagnostic message settings
			includeDiagnosticMessages: stateValues.includeDiagnosticMessages ?? true,
			maxDiagnosticMessages: stateValues.maxDiagnosticMessages ?? 50,
			// Add includeTaskHistoryInEnhance setting
			includeTaskHistoryInEnhance: stateValues.includeTaskHistoryInEnhance ?? false,
		}
	}

	async updateTaskHistory(item: HistoryItem): Promise<HistoryItem[]> {
		const history = (this.getGlobalState("taskHistory") as HistoryItem[] | undefined) || []
		const existingItemIndex = history.findIndex((h) => h.id === item.id)

		if (existingItemIndex !== -1) {
			history[existingItemIndex] = item
		} else {
			history.push(item)
		}

		await this.updateGlobalState("taskHistory", history)
		return history
	}

	// ContextProxy

	// @deprecated - Use `ContextProxy#setValue` instead.
	private async updateGlobalState<K extends keyof GlobalState>(key: K, value: GlobalState[K]) {
		await this.contextProxy.setValue(key, value)
	}

	// @deprecated - Use `ContextProxy#getValue` instead.
	private getGlobalState<K extends keyof GlobalState>(key: K) {
		return this.contextProxy.getValue(key)
	}

	public async setValue<K extends keyof RooCodeSettings>(key: K, value: RooCodeSettings[K]) {
		await this.contextProxy.setValue(key, value)
	}

	public getValue<K extends keyof RooCodeSettings>(key: K) {
		return this.contextProxy.getValue(key)
	}

	public getValues() {
		return this.contextProxy.getValues()
	}

	public async setValues(values: RooCodeSettings) {
		await this.contextProxy.setValues(values)
	}

	// cwd

	get cwd() {
		return getWorkspacePath()
	}

	// dev

	async resetState() {
		const answer = await vscode.window.showInformationMessage(
			t("common:confirmation.reset_state"),
			{ modal: true },
			t("common:answers.yes"),
		)

		if (answer !== t("common:answers.yes")) {
			return
		}

		// Logout from Kilo Code provider before resetting (same approach as ProfileView logout)
		const { apiConfiguration, currentApiConfigName } = await this.getState()
		if (apiConfiguration.kilocodeToken) {
			await this.upsertProviderProfile(currentApiConfigName, {
				...apiConfiguration,
				kilocodeToken: "",
			})
		}

		await this.contextProxy.resetAllState()
		await this.providerSettingsManager.resetAllConfigs()
		await this.customModesManager.resetCustomModes()

		await this.removeClineFromStack()
		await this.postStateToWebview()
		await this.postMessageToWebview({ type: "action", action: "chatButtonClicked" })
	}

	// logging

	public log(message: string) {
		this.outputChannel.appendLine(message)
		console.log(message)
	}

	// integration tests

	get viewLaunched() {
		return this.isViewLaunched
	}

	get messages() {
		return this.getCurrentCline()?.clineMessages || []
	}

	// Add public getter
	public getMcpHub(): McpHub | undefined {
		return this.mcpHub
	}

	/**
	 * Check if the current state is compliant with MDM policy
	 * @returns true if compliant, false if blocked
	 */
	public checkMdmCompliance(): boolean {
		if (!this.mdmService) {
			return true // No MDM service, allow operation
		}

		const compliance = this.mdmService.isCompliant()

		if (!compliance.compliant) {
			return false
		}

		return true
	}

	/**
	 * Returns properties to be included in every telemetry event
	 * This method is called by the telemetry service to get context information
	 * like the current mode, API provider, git repository information, etc.
	 */
	public async getTelemetryProperties(): Promise<TelemetryProperties> {
		const {
			mode,
			apiConfiguration,
			language,
			experiments, // kilocode_change
		} = await this.getState()
		const task = this.getCurrentCline()

		const packageJSON = this.context.extension?.packageJSON

		// Get Roo Code Cloud authentication state
		let cloudIsAuthenticated: boolean | undefined

		try {
			if (CloudService.hasInstance()) {
				cloudIsAuthenticated = CloudService.instance.isAuthenticated()
			}
		} catch (error) {
			// Silently handle errors to avoid breaking telemetry collection
			this.log(`[getTelemetryProperties] Failed to get cloud auth state: ${error}`)
		}

		// Get git repository information
		const gitInfo = await getWorkspaceGitInfo()

		// kilocode_change start
		async function getModelId() {
			try {
				if (task?.api instanceof OpenRouterHandler) {
					return { modelId: (await task.api.fetchModel()).id }
				} else {
					return { modelId: task?.api?.getModel().id }
				}
			} catch (error) {
				return {
					modelException: stringifyError(error),
				}
			}
		}

		function getMemory() {
			try {
				return { memory: { ...process.memoryUsage() } }
			} catch (error) {
				return {
					memoryException: stringifyError(error),
				}
			}
		}

		function getFastApply() {
			try {
				return {
					fastApply: {
						morphFastApply: Boolean(experiments.morphFastApply),
						morphApiKey: Boolean(apiConfiguration.morphApiKey),
					},
				}
			} catch (error) {
				return {
					fastApplyException: stringifyError(error),
				}
			}
		}
		// kilocode_change end

		// Calculate todo list statistics
		const todoList = task?.todoList
		let todos: { total: number; completed: number; inProgress: number; pending: number } | undefined

		if (todoList && todoList.length > 0) {
			todos = {
				total: todoList.length,
				completed: todoList.filter((todo) => todo.status === "completed").length,
				inProgress: todoList.filter((todo) => todo.status === "in_progress").length,
				pending: todoList.filter((todo) => todo.status === "pending").length,
			}
		}

		// Return all properties including git info - clients will filter as needed
		return {
			appName: packageJSON?.name ?? Package.name,
			appVersion: packageJSON?.version ?? Package.version,
			vscodeVersion: vscode.version,
			platform: process.platform,
			editorName: vscode.env.appName,
			language,
			mode,
			apiProvider: apiConfiguration?.apiProvider,
			// kilocode_change start
			...(await getModelId()),
			...getMemory(),
			...getFastApply(),
			// kilocode_change end
			diffStrategy: task?.diffStrategy?.getName(),
			isSubtask: task ? !!task.parentTask : undefined,
			cloudIsAuthenticated,
			...(todos && { todos }),
			...gitInfo,
		}
	}

<<<<<<< HEAD
	// kilocode_change:
	// MCP Marketplace
	private async fetchMcpMarketplaceFromApi(silent: boolean = false): Promise<McpMarketplaceCatalog | undefined> {
		try {
			const response = await axios.get("https://api.cline.bot/v1/mcp/marketplace", {
				headers: {
					"Content-Type": "application/json",
				},
			})

			if (!response.data) {
				throw new Error("Invalid response from MCP marketplace API")
			}

			const catalog: McpMarketplaceCatalog = {
				items: (response.data || []).map((item: any) => ({
					...item,
					githubStars: item.githubStars ?? 0,
					downloadCount: item.downloadCount ?? 0,
					tags: item.tags ?? [],
				})),
			}

			await this.updateGlobalState("mcpMarketplaceCatalog", catalog)
			return catalog
		} catch (error) {
			console.error("Failed to fetch MCP marketplace:", error)
			if (!silent) {
				const errorMessage = error instanceof Error ? error.message : "Failed to fetch MCP marketplace"
				await this.postMessageToWebview({
					type: "mcpMarketplaceCatalog",
					error: errorMessage,
				})
				vscode.window.showErrorMessage(errorMessage)
			}
			return undefined
		}
	}

	async silentlyRefreshMcpMarketplace() {
		try {
			const catalog = await this.fetchMcpMarketplaceFromApi(true)
			if (catalog) {
				await this.postMessageToWebview({
					type: "mcpMarketplaceCatalog",
					mcpMarketplaceCatalog: catalog,
				})
			}
		} catch (error) {
			console.error("Failed to silently refresh MCP marketplace:", error)
		}
	}

	async fetchMcpMarketplace(forceRefresh: boolean = false) {
		try {
			// Check if we have cached data
			const cachedCatalog = (await this.getGlobalState("mcpMarketplaceCatalog")) as
				| McpMarketplaceCatalog
				| undefined
			if (!forceRefresh && cachedCatalog?.items) {
				await this.postMessageToWebview({
					type: "mcpMarketplaceCatalog",
					mcpMarketplaceCatalog: cachedCatalog,
				})
				return
			}

			const catalog = await this.fetchMcpMarketplaceFromApi(false)
			if (catalog) {
				await this.postMessageToWebview({
					type: "mcpMarketplaceCatalog",
					mcpMarketplaceCatalog: catalog,
				})
			}
		} catch (error) {
			console.error("Failed to handle cached MCP marketplace:", error)
			const errorMessage = error instanceof Error ? error.message : "Failed to handle cached MCP marketplace"
			await this.postMessageToWebview({
				type: "mcpMarketplaceCatalog",
				error: errorMessage,
			})
			vscode.window.showErrorMessage(errorMessage)
		}
	}

	async downloadMcp(mcpId: string) {
		try {
			// First check if we already have this MCP server installed
			const servers = this.mcpHub?.getServers() || []
			const isInstalled = servers.some((server: McpServer) => server.name === mcpId)

			if (isInstalled) {
				throw new Error("This MCP server is already installed")
			}

			// Fetch server details from marketplace
			const response = await axios.post<McpDownloadResponse>(
				"https://api.cline.bot/v1/mcp/download",
				{ mcpId },
				{
					headers: { "Content-Type": "application/json" },
					timeout: 10000,
				},
			)

			if (!response.data) {
				throw new Error("Invalid response from MCP marketplace API")
			}

			console.log("[downloadMcp] Response from download API", { response })

			const mcpDetails = response.data

			// Validate required fields
			if (!mcpDetails.githubUrl) {
				throw new Error("Missing GitHub URL in MCP download response")
			}
			if (!mcpDetails.readmeContent) {
				throw new Error("Missing README content in MCP download response")
			}

			// Send details to webview
			await this.postMessageToWebview({
				type: "mcpDownloadDetails",
				mcpDownloadDetails: mcpDetails,
			})

			// Create task with context from README and added guidelines for MCP server installation
			const task = `Set up the MCP server from ${mcpDetails.githubUrl} while adhering to these MCP server installation rules:
- Use "${mcpDetails.mcpId}" as the server name in ${GlobalFileNames.mcpSettings}.
- Create the directory for the new MCP server before starting installation.
- Use commands aligned with the user's shell and operating system best practices.
- The following README may contain instructions that conflict with the user's OS, in which case proceed thoughtfully.
- Once installed, demonstrate the server's capabilities by using one of its tools.
Here is the project's README to help you get started:\n\n${mcpDetails.readmeContent}\n${mcpDetails.llmsInstallationContent}`

			// Initialize task and show chat view
			await this.initClineWithTask(task)
			await this.postMessageToWebview({
				type: "action",
				action: "chatButtonClicked",
			})
		} catch (error) {
			console.error("Failed to download MCP:", error)
			let errorMessage = "Failed to download MCP"

			if (axios.isAxiosError(error)) {
				if (error.code === "ECONNABORTED") {
					errorMessage = "Request timed out. Please try again."
				} else if (error.response?.status === 404) {
					errorMessage = "MCP server not found in marketplace."
				} else if (error.response?.status === 500) {
					errorMessage = "Internal server error. Please try again later."
				} else if (!error.response && error.request) {
					errorMessage = "Network error. Please check your internet connection."
				}
			} else if (error instanceof Error) {
				errorMessage = error.message
			}

			// Show error in both notification and marketplace UI
			vscode.window.showErrorMessage(errorMessage)
			await this.postMessageToWebview({
				type: "mcpDownloadDetails",
				error: errorMessage,
			})
		}
	}
	// end kilocode_change

	// kilocode_change start
	// Add new methods for favorite functionality
	async toggleTaskFavorite(id: string) {
		const history = this.getGlobalState("taskHistory") ?? []
		const updatedHistory = history.map((item) => {
			if (item.id === id) {
				return { ...item, isFavorited: !item.isFavorited }
			}
			return item
		})
		await this.updateGlobalState("taskHistory", updatedHistory)
		await this.postStateToWebview()
	}

	async getFavoriteTasks(): Promise<HistoryItem[]> {
		const history = this.getGlobalState("taskHistory") ?? []
		return history.filter((item) => item.isFavorited)
	}

	// Modify batch delete to respect favorites
	async deleteMultipleTasks(taskIds: string[]) {
		const history = this.getGlobalState("taskHistory") ?? []
		const favoritedTaskIds = taskIds.filter((id) => history.find((item) => item.id === id)?.isFavorited)

		if (favoritedTaskIds.length > 0) {
			throw new Error("Cannot delete favorited tasks. Please unfavorite them first.")
		}

		for (const id of taskIds) {
			await this.deleteTaskWithId(id)
		}
	}

	async setTaskFileNotFound(id: string) {
		const history = this.getGlobalState("taskHistory") ?? []
		const updatedHistory = history.map((item) => {
			if (item.id === id) {
				return { ...item, fileNotfound: true }
			}
			return item
		})
		await this.updateGlobalState("taskHistory", updatedHistory)
		await this.postStateToWebview()
	}

	// kilocode_change end
=======
	/**
	 * Gets the CodeIndexManager for the current active workspace
	 * @returns CodeIndexManager instance for the current workspace or the default one
	 */
	public getCurrentWorkspaceCodeIndexManager(): CodeIndexManager | undefined {
		return CodeIndexManager.getInstance(this.context)
	}

	/**
	 * Updates the code index status subscription to listen to the current workspace manager
	 */
	private updateCodeIndexStatusSubscription(): void {
		// Get the current workspace manager
		const currentManager = this.getCurrentWorkspaceCodeIndexManager()

		// If the manager hasn't changed, no need to update subscription
		if (currentManager === this.currentWorkspaceManager) {
			return
		}

		// Dispose the old subscription if it exists
		if (this.codeIndexStatusSubscription) {
			this.codeIndexStatusSubscription.dispose()
			this.codeIndexStatusSubscription = undefined
		}

		// Update the current workspace manager reference
		this.currentWorkspaceManager = currentManager

		// Subscribe to the new manager's progress updates if it exists
		if (currentManager) {
			this.codeIndexStatusSubscription = currentManager.onProgressUpdate((update: IndexProgressUpdate) => {
				// Only send updates if this manager is still the current one
				if (currentManager === this.getCurrentWorkspaceCodeIndexManager()) {
					// Get the full status from the manager to ensure we have all fields correctly formatted
					const fullStatus = currentManager.getCurrentStatus()
					this.postMessageToWebview({
						type: "indexingStatusUpdate",
						values: fullStatus,
					})
				}
			})

			if (this.view) {
				this.webviewDisposables.push(this.codeIndexStatusSubscription)
			}

			// Send initial status for the current workspace
			this.postMessageToWebview({
				type: "indexingStatusUpdate",
				values: currentManager.getCurrentStatus(),
			})
		}
	}
>>>>>>> c45896ab
}

class OrganizationAllowListViolationError extends Error {
	constructor(message: string) {
		super(message)
	}
}<|MERGE_RESOLUTION|>--- conflicted
+++ resolved
@@ -2260,7 +2260,6 @@
 		}
 	}
 
-<<<<<<< HEAD
 	// kilocode_change:
 	// MCP Marketplace
 	private async fetchMcpMarketplaceFromApi(silent: boolean = false): Promise<McpMarketplaceCatalog | undefined> {
@@ -2477,7 +2476,6 @@
 	}
 
 	// kilocode_change end
-=======
 	/**
 	 * Gets the CodeIndexManager for the current active workspace
 	 * @returns CodeIndexManager instance for the current workspace or the default one
@@ -2532,7 +2530,6 @@
 			})
 		}
 	}
->>>>>>> c45896ab
 }
 
 class OrganizationAllowListViolationError extends Error {
