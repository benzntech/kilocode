import fs from "fs/promises"
import * as path from "path"

import delay from "delay"

import { Cline } from "../Cline"
import { CommandExecutionStatus } from "../../schemas"
import { ToolUse, AskApproval, HandleError, PushToolResult, RemoveClosingTag, ToolResponse } from "../../shared/tools"
import { formatResponse } from "../prompts/responses"
import { unescapeHtmlEntities } from "../../utils/text-normalization"
<<<<<<< HEAD
import { ExitCodeDetails, TerminalProcess } from "../../integrations/terminal/TerminalProcess"
import { Terminal } from "../../integrations/terminal/Terminal"
import { TerminalRegistry } from "../../integrations/terminal/TerminalRegistry"
=======
import { telemetryService } from "../../services/telemetry/TelemetryService"
import { ExitCodeDetails, RooTerminalCallbacks, RooTerminalProcess } from "../../integrations/terminal/types"
import { TerminalRegistry } from "../../integrations/terminal/TerminalRegistry"
import { Terminal } from "../../integrations/terminal/Terminal"

class ShellIntegrationError extends Error {}
>>>>>>> 936712b2

export async function executeCommandTool(
	cline: Cline,
	block: ToolUse,
	askApproval: AskApproval,
	handleError: HandleError,
	pushToolResult: PushToolResult,
	removeClosingTag: RemoveClosingTag,
) {
	let command: string | undefined = block.params.command
	const customCwd: string | undefined = block.params.cwd

	try {
		if (block.partial) {
			await cline.ask("command", removeClosingTag("command", command), block.partial).catch(() => {})
			return
		} else {
			if (!command) {
				cline.consecutiveMistakeCount++
				cline.recordToolError("execute_command")
				pushToolResult(await cline.sayAndCreateMissingParamError("execute_command", "command"))
				return
			}

			const ignoredFileAttemptedToAccess = cline.rooIgnoreController?.validateCommand(command)

			if (ignoredFileAttemptedToAccess) {
				await cline.say("rooignore_error", ignoredFileAttemptedToAccess)
				pushToolResult(formatResponse.toolError(formatResponse.rooIgnoreError(ignoredFileAttemptedToAccess)))
				return
			}

			cline.consecutiveMistakeCount = 0

			command = unescapeHtmlEntities(command) // Unescape HTML entities.
			const didApprove = await askApproval("command", command)

			if (!didApprove) {
				return
			}

			const executionId = cline.lastMessageTs?.toString() ?? Date.now().toString()
			const clineProvider = await cline.providerRef.deref()
			const clineProviderState = await clineProvider?.getState()
			const { terminalOutputLineLimit = 500, terminalShellIntegrationDisabled = false } = clineProviderState ?? {}

			const options: ExecuteCommandOptions = {
				executionId,
				command,
				customCwd,
				terminalShellIntegrationDisabled,
				terminalOutputLineLimit,
			}

			try {
				const [rejected, result] = await executeCommand(cline, options)

				if (rejected) {
					cline.didRejectTool = true
				}

				pushToolResult(result)
			} catch (error: unknown) {
				const status: CommandExecutionStatus = { executionId, status: "fallback" }
				clineProvider?.postMessageToWebview({ type: "commandExecutionStatus", text: JSON.stringify(status) })
				await cline.say("shell_integration_warning")

				if (error instanceof ShellIntegrationError) {
					const [rejected, result] = await executeCommand(cline, {
						...options,
						terminalShellIntegrationDisabled: true,
					})

					if (rejected) {
						cline.didRejectTool = true
					}

					pushToolResult(result)
				} else {
					pushToolResult(`Command failed to execute in terminal due to a shell integration error.`)
				}
			}

			return
		}
	} catch (error) {
		await handleError("executing command", error)
		return
	}
}

export type ExecuteCommandOptions = {
	executionId: string
	command: string
	customCwd?: string
	terminalShellIntegrationDisabled?: boolean
	terminalOutputLineLimit?: number
}

export async function executeCommand(
	cline: Cline,
	{
		executionId,
		command,
		customCwd,
		terminalShellIntegrationDisabled = false,
		terminalOutputLineLimit = 500,
	}: ExecuteCommandOptions,
): Promise<[boolean, ToolResponse]> {
	let workingDir: string

	if (!customCwd) {
		workingDir = cline.cwd
	} else if (path.isAbsolute(customCwd)) {
		workingDir = customCwd
	} else {
		workingDir = path.resolve(cline.cwd, customCwd)
	}

	try {
		await fs.access(workingDir)
	} catch (error) {
		return [false, `Working directory '${workingDir}' does not exist.`]
	}

	let message: { text?: string; images?: string[] } | undefined
	let runInBackground = false
	let completed = false
	let result: string = ""
	let exitDetails: ExitCodeDetails | undefined
	let shellIntegrationError: string | undefined

	const terminalProvider = terminalShellIntegrationDisabled ? "execa" : "vscode"
	const clineProvider = await cline.providerRef.deref()

	const callbacks: RooTerminalCallbacks = {
		onLine: async (output: string, process: RooTerminalProcess) => {
			const status: CommandExecutionStatus = { executionId, status: "output", output }
			clineProvider?.postMessageToWebview({ type: "commandExecutionStatus", text: JSON.stringify(status) })

			if (runInBackground) {
				return
			}

			try {
				const { response, text, images } = await cline.ask("command_output", "")
				runInBackground = true

				if (response === "messageResponse") {
					message = { text, images }
					process.continue()
				}
			} catch (_error) {}
		},
		onCompleted: (output: string | undefined) => {
			result = Terminal.compressTerminalOutput(output ?? "", terminalOutputLineLimit)
			cline.say("command_output", result)
			completed = true
		},
		onShellExecutionStarted: (pid: number | undefined) => {
			console.log(`[executeCommand] onShellExecutionStarted: ${pid}`)
			const status: CommandExecutionStatus = { executionId, status: "started", pid, command }
			clineProvider?.postMessageToWebview({ type: "commandExecutionStatus", text: JSON.stringify(status) })
		},
		onShellExecutionComplete: (details: ExitCodeDetails) => {
			const status: CommandExecutionStatus = { executionId, status: "exited", exitCode: details.exitCode }
			clineProvider?.postMessageToWebview({ type: "commandExecutionStatus", text: JSON.stringify(status) })
			exitDetails = details
		},
<<<<<<< HEAD
		onNoShellIntegration: async (message) => {
			await cline.say("shell_integration_warning", message)
		},
	})
=======
	}

	if (terminalProvider === "vscode") {
		callbacks.onNoShellIntegration = async (error: string) => {
			telemetryService.captureShellIntegrationError(cline.taskId)
			shellIntegrationError = error
		}
	}

	const terminal = await TerminalRegistry.getOrCreateTerminal(workingDir, !!customCwd, cline.taskId, terminalProvider)

	if (terminal instanceof Terminal) {
		terminal.terminal.show()

		// Update the working directory in case the terminal we asked for has
		// a different working directory so that the model will know where the
		// command actually executed.
		workingDir = terminal.getCurrentWorkingDirectory()
	}

	const process = terminal.runCommand(command, callbacks)
	cline.terminalProcess = process
>>>>>>> 936712b2

	await process
	cline.terminalProcess = undefined

	if (shellIntegrationError) {
		throw new ShellIntegrationError(shellIntegrationError)
	}

	// Wait for a short delay to ensure all messages are sent to the webview.
	// This delay allows time for non-awaited promises to be created and
	// for their associated messages to be sent to the webview, maintaining
	// the correct order of messages (although the webview is smart about
	// grouping command_output messages despite any gaps anyways).
	await delay(50)

	if (message) {
		const { text, images } = message
		await cline.say("user_feedback", text, images)

		return [
			true,
			formatResponse.toolResult(
				[
					`Command is still running in terminal from '${terminal.getCurrentWorkingDirectory().toPosix()}'.`,
					result.length > 0 ? `Here's the output so far:\n${result}\n` : "\n",
					`The user provided the following feedback:`,
					`<feedback>\n${text}\n</feedback>`,
				].join("\n"),
				images,
			),
		]
	} else if (completed || exitDetails) {
		let exitStatus: string = ""

		if (exitDetails !== undefined) {
			if (exitDetails.signalName) {
				exitStatus = `Process terminated by signal ${exitDetails.signalName}`

				if (exitDetails.coreDumpPossible) {
					exitStatus += " - core dump possible"
				}
			} else if (exitDetails.exitCode === undefined) {
				result += "<VSCE exit code is undefined: terminal output and command execution status is unknown.>"
				exitStatus = `Exit code: <undefined, notify user>`
			} else {
				if (exitDetails.exitCode !== 0) {
					exitStatus += "Command execution was not successful, inspect the cause and adjust as needed.\n"
				}

				exitStatus += `Exit code: ${exitDetails.exitCode}`
			}
		} else {
			result += "<VSCE exitDetails == undefined: terminal output and command execution status is unknown.>"
			exitStatus = `Exit code: <undefined, notify user>`
		}

		let workingDirInfo = ` within working directory '${workingDir.toPosix()}'`
		const newWorkingDir = terminal.getCurrentWorkingDirectory()

		if (newWorkingDir !== workingDir) {
			workingDirInfo += `\nNOTICE: Your command changed the working directory for this terminal to '${newWorkingDir.toPosix()}' so you MUST adjust future commands accordingly because they will be executed in this directory`
		}

		return [false, `Command executed in terminal ${workingDirInfo}. ${exitStatus}\nOutput:\n${result}`]
	} else {
		return [
			false,
			[
				`Command is still running in terminal ${workingDir ? ` from '${workingDir.toPosix()}'` : ""}.`,
				result.length > 0 ? `Here's the output so far:\n${result}\n` : "\n",
				"You will be updated on the terminal status and new output in the future.",
			].join("\n"),
		]
	}
}<|MERGE_RESOLUTION|>--- conflicted
+++ resolved
@@ -8,18 +8,11 @@
 import { ToolUse, AskApproval, HandleError, PushToolResult, RemoveClosingTag, ToolResponse } from "../../shared/tools"
 import { formatResponse } from "../prompts/responses"
 import { unescapeHtmlEntities } from "../../utils/text-normalization"
-<<<<<<< HEAD
-import { ExitCodeDetails, TerminalProcess } from "../../integrations/terminal/TerminalProcess"
-import { Terminal } from "../../integrations/terminal/Terminal"
-import { TerminalRegistry } from "../../integrations/terminal/TerminalRegistry"
-=======
-import { telemetryService } from "../../services/telemetry/TelemetryService"
 import { ExitCodeDetails, RooTerminalCallbacks, RooTerminalProcess } from "../../integrations/terminal/types"
 import { TerminalRegistry } from "../../integrations/terminal/TerminalRegistry"
 import { Terminal } from "../../integrations/terminal/Terminal"
 
 class ShellIntegrationError extends Error {}
->>>>>>> 936712b2
 
 export async function executeCommandTool(
 	cline: Cline,
@@ -189,17 +182,10 @@
 			clineProvider?.postMessageToWebview({ type: "commandExecutionStatus", text: JSON.stringify(status) })
 			exitDetails = details
 		},
-<<<<<<< HEAD
-		onNoShellIntegration: async (message) => {
-			await cline.say("shell_integration_warning", message)
-		},
-	})
-=======
 	}
 
 	if (terminalProvider === "vscode") {
 		callbacks.onNoShellIntegration = async (error: string) => {
-			telemetryService.captureShellIntegrationError(cline.taskId)
 			shellIntegrationError = error
 		}
 	}
@@ -217,7 +203,6 @@
 
 	const process = terminal.runCommand(command, callbacks)
 	cline.terminalProcess = process
->>>>>>> 936712b2
 
 	await process
 	cline.terminalProcess = undefined
