--- conflicted
+++ resolved
@@ -6,11 +6,12 @@
  * ExperimentId
  */
 
-<<<<<<< HEAD
-export const experimentIds = ["autocomplete", "powerSteering", "concurrentFileReads"] as const //kilocode_change:autocomplete
-=======
-export const experimentIds = ["powerSteering", "concurrentFileReads", "disableCompletionCommand"] as const
->>>>>>> 04a66f92
+export const experimentIds = [
+	"autocomplete",
+	"powerSteering",
+	"concurrentFileReads",
+	"disableCompletionCommand",
+] as const //kilocode_change:autocomplete
 
 export const experimentIdsSchema = z.enum(experimentIds)
 
@@ -23,11 +24,8 @@
 export const experimentsSchema = z.object({
 	powerSteering: z.boolean(),
 	concurrentFileReads: z.boolean(),
-<<<<<<< HEAD
 	autocomplete: z.boolean(), // kilocode_change
-=======
 	disableCompletionCommand: z.boolean(),
->>>>>>> 04a66f92
 })
 
 export type Experiments = z.infer<typeof experimentsSchema>
