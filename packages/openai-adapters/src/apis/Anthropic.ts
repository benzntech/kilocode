import { streamSse } from "@continuedev/fetch";
import { OpenAI } from "openai/index";
import {
  ChatCompletion,
  ChatCompletionChunk,
  ChatCompletionCreateParamsNonStreaming,
  ChatCompletionCreateParamsStreaming,
  Completion,
  CompletionCreateParamsNonStreaming,
  CompletionCreateParamsStreaming,
  CompletionUsage,
} from "openai/resources/index";
import { ChatCompletionCreateParams } from "openai/src/resources/index.js";
import { AnthropicConfig } from "../types.js";
import {
  chatChunk,
  chatChunkFromDelta,
  customFetch,
  usageChatChunk,
} from "../util.js";
import { EMPTY_CHAT_COMPLETION } from "../util/emptyChatCompletion.js";
import { safeParseArgs } from "../util/parseArgs.js";
import {
  CACHING_STRATEGIES,
  CachingStrategyName,
} from "./AnthropicCachingStrategies.js";
import {
  BaseLlmApi,
  CreateRerankResponse,
  FimCreateParamsStreaming,
  RerankCreateParams,
} from "./base.js";

export class AnthropicApi implements BaseLlmApi {
  apiBase: string = "https://api.anthropic.com/v1/";

  constructor(
    protected config: AnthropicConfig & {
      cachingStrategy?: CachingStrategyName;
    },
  ) {
    this.apiBase = config.apiBase ?? this.apiBase;
    if (!this.apiBase.endsWith("/")) {
      this.apiBase += "/";
    }
  }

  private _convertBody(oaiBody: ChatCompletionCreateParams) {
    // Step 1: Convert to clean Anthropic body (no caching)
    const cleanBody = this._convertToCleanAnthropicBody(oaiBody);

    // Step 2: Apply caching strategy
    const cachingStrategy =
      CACHING_STRATEGIES[this.config.cachingStrategy ?? "systemAndTools"];
    return cachingStrategy(cleanBody);
  }

<<<<<<< HEAD
  private maxTokensForModel(model: string): number {
    if (model.includes("haiku")) {
      return 8192;
    }

    return 32_000;
  }

  private _convertToCleanAnthropicBody(oaiBody: ChatCompletionCreateParams) {
=======
  public _convertToCleanAnthropicBody(oaiBody: ChatCompletionCreateParams) {
>>>>>>> 6dc0ddcd
    let stop = undefined;
    if (oaiBody.stop && Array.isArray(oaiBody.stop)) {
      stop = oaiBody.stop.filter((x) => x.trim() !== "");
    } else if (typeof oaiBody.stop === "string" && oaiBody.stop.trim() !== "") {
      stop = [oaiBody.stop];
    }

    const systemMessage = oaiBody.messages.find(
      (msg) => msg.role === "system",
    )?.content;

    const anthropicBody = {
      messages: this._convertMessages(
        oaiBody.messages.filter((msg) => msg.role !== "system"),
      ),
      system: systemMessage
        ? [
            {
              type: "text",
              text: systemMessage,
            },
          ]
        : systemMessage,
      top_p: oaiBody.top_p,
      temperature: oaiBody.temperature,
      max_tokens: oaiBody.max_tokens ?? this.maxTokensForModel(oaiBody.model), // max_tokens is required
      model: oaiBody.model,
      stop_sequences: stop,
      stream: oaiBody.stream,
      tools: oaiBody.tools?.map((tool) => ({
        name: tool.function.name,
        description: tool.function.description,
        input_schema: tool.function.parameters,
      })),
      tool_choice: oaiBody.tool_choice
        ? {
            type: "tool",
            name:
              typeof oaiBody.tool_choice === "string"
                ? oaiBody.tool_choice
                : oaiBody.tool_choice?.function.name,
          }
        : undefined,
    };

    return anthropicBody;
  }

  private _convertMessages(
    msgs: OpenAI.Chat.Completions.ChatCompletionMessageParam[],
  ): any[] {
    const messages = msgs.map((message) => {
      if (message.role === "tool") {
        return {
          role: "user",
          content: [
            {
              type: "tool_result",
              tool_use_id: message.tool_call_id,
              content:
                typeof message.content === "string"
                  ? message.content
                  : message.content.map((part) => part.text).join(""),
            },
          ],
        };
      } else if (message.role === "assistant" && message.tool_calls) {
        return {
          role: "assistant",
          content: message.tool_calls.map((toolCall) => ({
            type: "tool_use",
            id: toolCall.id,
            name: toolCall.function?.name,
            input: safeParseArgs(
              toolCall.function?.arguments,
              `${toolCall.function?.name} ${toolCall.id}`,
            ),
          })),
        };
      }

      if (!Array.isArray(message.content)) {
        return message;
      }
      return {
        ...message,
        content: message.content
          .map((part) => {
            if (part.type === "text") {
              if ((part.text?.trim() ?? "") === "") {
                return null;
              }
              return part;
            }
            return {
              type: "image",
              source: {
                type: "base64",
                media_type: "image/jpeg",
                // @ts-ignore
                data: part.image_url.url.split(",")[1],
              },
            };
          })
          .filter((x) => x !== null),
      };
    });
    return messages;
  }

  async chatCompletionNonStream(
    body: ChatCompletionCreateParamsNonStreaming,
    signal: AbortSignal,
  ): Promise<ChatCompletion> {
    const response = await customFetch(this.config.requestOptions)(
      new URL("messages", this.apiBase),
      {
        method: "POST",
        headers: {
          "Content-Type": "application/json",
          Accept: "application/json",
          "anthropic-version": "2023-06-01",
          "anthropic-beta": "prompt-caching-2024-07-31",
          "x-api-key": this.config.apiKey,
        },
        body: JSON.stringify(this._convertBody(body)),
        signal,
      },
    );

    if (response.status === 499) {
      return EMPTY_CHAT_COMPLETION;
    }

    const completion = (await response.json()) as any;

    const usage: Record<string, number> | undefined = completion.usage;
    return {
      id: completion.id,
      object: "chat.completion",
      model: body.model,
      created: Date.now(),
      usage: {
        total_tokens: (usage?.input_tokens ?? 0) + (usage?.output_tokens ?? 0),
        completion_tokens: usage?.output_tokens ?? 0,
        prompt_tokens: usage?.input_tokens ?? 0,
        prompt_tokens_details: {
          cached_tokens: usage?.cache_read_input_tokens ?? 0,
        },
      },
      choices: [
        {
          logprobs: null,
          finish_reason: "stop",
          message: {
            role: "assistant",
            content: completion.content[0].text,
            refusal: null,
          },
          index: 0,
        },
      ],
    };
  }

  // This is split off so e.g. VertexAI can use it
  async *handleStreamResponse(response: any, model: string) {
    let lastToolUseId: string | undefined;
    let lastToolUseName: string | undefined;

    const usage: CompletionUsage = {
      completion_tokens: 0,
      prompt_tokens: 0,
      total_tokens: 0,
    };
    for await (const value of streamSse(response as any)) {
      // https://docs.anthropic.com/en/api/messages-streaming#event-types
      switch (value.type) {
        case "content_block_start":
          if (value.content_block.type === "tool_use") {
            lastToolUseId = value.content_block.id;
            lastToolUseName = value.content_block.name;
          }
          break;
        case "message_start":
          usage.prompt_tokens = value.message.usage?.input_tokens ?? 0;
          usage.prompt_tokens_details = {
            cached_tokens: value.message.usage?.cache_read_input_tokens ?? 0,
          };
          break;
        case "message_delta":
          usage.completion_tokens = value.usage?.output_tokens ?? 0;
          break;
        case "content_block_delta":
          // https://docs.anthropic.com/en/api/messages-streaming#delta-types
          switch (value.delta.type) {
            case "text_delta":
              yield chatChunk({
                content: value.delta.text,
                model,
              });
              break;
            case "input_json_delta":
              if (!lastToolUseId || !lastToolUseName) {
                throw new Error("No tool use found");
              }
              yield chatChunkFromDelta({
                model,
                delta: {
                  tool_calls: [
                    {
                      id: lastToolUseId,
                      type: "function",
                      index: 0,
                      function: {
                        name: lastToolUseName,
                        arguments: value.delta.partial_json,
                      },
                    },
                  ],
                },
              });
              break;
          }
          break;
        case "content_block_stop":
          lastToolUseId = undefined;
          lastToolUseName = undefined;
          break;
        default:
          break;
      }
    }

    yield usageChatChunk({
      model,
      usage: {
        ...usage,
        total_tokens: usage.completion_tokens + usage.prompt_tokens,
      },
    });
  }

  async *chatCompletionStream(
    body: ChatCompletionCreateParamsStreaming,
    signal: AbortSignal,
  ): AsyncGenerator<ChatCompletionChunk, any, unknown> {
    body.messages;
    const response = await customFetch(this.config.requestOptions)(
      new URL("messages", this.apiBase),
      {
        method: "POST",
        headers: {
          "Content-Type": "application/json",
          Accept: "application/json",
          "anthropic-version": "2023-06-01",
          "anthropic-beta": "prompt-caching-2024-07-31",
          "x-api-key": this.config.apiKey,
        },
        body: JSON.stringify(this._convertBody(body)),
        signal,
      },
    );
    yield* this.handleStreamResponse(response, body.model);
  }
  async completionNonStream(
    body: CompletionCreateParamsNonStreaming,
    signal: AbortSignal,
  ): Promise<Completion> {
    throw new Error("Method not implemented.");
  }
  async *completionStream(
    body: CompletionCreateParamsStreaming,
    signal: AbortSignal,
  ): AsyncGenerator<Completion, any, unknown> {
    throw new Error("Method not implemented.");
  }
  async *fimStream(
    body: FimCreateParamsStreaming,
    signal: AbortSignal,
  ): AsyncGenerator<ChatCompletionChunk, any, unknown> {
    throw new Error("Method not implemented.");
  }

  async embed(
    body: OpenAI.Embeddings.EmbeddingCreateParams,
  ): Promise<OpenAI.Embeddings.CreateEmbeddingResponse> {
    throw new Error("Method not implemented.");
  }

  async rerank(body: RerankCreateParams): Promise<CreateRerankResponse> {
    throw new Error("Method not implemented.");
  }

  list(): Promise<OpenAI.Models.Model[]> {
    throw new Error("Method not implemented.");
  }
}<|MERGE_RESOLUTION|>--- conflicted
+++ resolved
@@ -55,7 +55,6 @@
     return cachingStrategy(cleanBody);
   }
 
-<<<<<<< HEAD
   private maxTokensForModel(model: string): number {
     if (model.includes("haiku")) {
       return 8192;
@@ -64,10 +63,7 @@
     return 32_000;
   }
 
-  private _convertToCleanAnthropicBody(oaiBody: ChatCompletionCreateParams) {
-=======
   public _convertToCleanAnthropicBody(oaiBody: ChatCompletionCreateParams) {
->>>>>>> 6dc0ddcd
     let stop = undefined;
     if (oaiBody.stop && Array.isArray(oaiBody.stop)) {
       stop = oaiBody.stop.filter((x) => x.trim() !== "");
