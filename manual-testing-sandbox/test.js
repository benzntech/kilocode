class Calculator {
  constructor() {
    this.result = 0;
  }

  add(number) {
    this.result += number;
    return this;
  }
<<<<<<< HEAD

=======
>>>>>>> d8d91e6e
  subtract(number) {
    this.result -= number;
    return this;
  }

  multiply(number) {
    this.result *= number;
    return this;
  }

  divide(number) {
    if (number === 0) {
      throw new Error("Cannot divide by zero");
    }
    this.result /= number;
    return this;
  }

  getResult() {
    return this.result;
  }

  reset() {
    this.result = 0;
    return this;
  }
}<|MERGE_RESOLUTION|>--- conflicted
+++ resolved
@@ -7,10 +7,6 @@
     this.result += number;
     return this;
   }
-<<<<<<< HEAD
-
-=======
->>>>>>> d8d91e6e
   subtract(number) {
     this.result -= number;
     return this;
