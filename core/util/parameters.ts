import { TabAutocompleteOptions } from "../index.js";

export const DEFAULT_AUTOCOMPLETE_OPTS: TabAutocompleteOptions = {
  disable: false,
  useCopyBuffer: false,
  useFileSuffix: true,
  maxPromptTokens: 1024,
  prefixPercentage: 0.85,
  maxSuffixPercentage: 0.25,
  debounceDelay: 350,
  multilineCompletions: "auto",
  slidingWindowPrefixPercentage: 0.75,
  slidingWindowSize: 500,
  maxSnippetPercentage: 0.6,
  recentlyEditedSimilarityThreshold: 0.3,
  useCache: true,
  onlyMyCode: true,
  useOtherFiles: true,
  useRecentlyEdited: true,
  recentLinePrefixMatchMinLength: 7,
  disableInFiles: undefined,
  useImports: true,
<<<<<<< HEAD
  useHierarchicalContext: true,
=======
>>>>>>> 31383918
};

export const COUNT_COMPLETION_REJECTED_AFTER = 10_000;
export const DO_NOT_COUNT_REJECTED_BEFORE = 250;

export const RETRIEVAL_PARAMS = {
  rerankThreshold: 0.3,
  nFinal: 20,
  nRetrieve: 50,
  bm25Threshold: -2.5,
  nResultsToExpandWithEmbeddings: 5,
  nEmbeddingsExpandTo: 5,
};<|MERGE_RESOLUTION|>--- conflicted
+++ resolved
@@ -20,10 +20,7 @@
   recentLinePrefixMatchMinLength: 7,
   disableInFiles: undefined,
   useImports: true,
-<<<<<<< HEAD
   useHierarchicalContext: true,
-=======
->>>>>>> 31383918
 };
 
 export const COUNT_COMPLETION_REJECTED_AFTER = 10_000;
