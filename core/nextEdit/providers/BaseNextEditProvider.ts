--- conflicted
+++ resolved
@@ -19,16 +19,12 @@
 } from "../types.js";
 import { isWhitespaceOnlyDeletion } from "../utils.js";
 
-<<<<<<< HEAD
 /**
  * This class is used as an abstract base class for model-specific providers.
  * This and its children are responsible for pre/post processing of prompts and outcomes.
  * Different next edit models have very different requirements.
  */
-export abstract class BaseNextEditProvider {
-=======
 export abstract class BaseNextEditModelProvider {
->>>>>>> a53480a8
   protected readonly modelName: string;
 
   constructor(modelName: string) {
