import type {
  BranchAndDir,
  Chunk,
  ContextItem,
  ContextProviderExtras,
} from "../..";
import { LanceDbIndex } from "../../indexing/LanceDbIndex";

import { deduplicateArray, getBasename } from "../../util";
import { RETRIEVAL_PARAMS } from "../../util/parameters";
import { retrieveFts } from "./fullTextSearch";

function deduplicateChunks(chunks: Chunk[]): Chunk[] {
  return deduplicateArray(chunks, (a, b) => {
    return (
      a.filepath === b.filepath &&
      a.startLine === b.startLine &&
      a.endLine === b.endLine
    );
  });
}

export async function retrieveContextItemsFromEmbeddings(
  extras: ContextProviderExtras,
  options: any | undefined,
  filterDirectory: string | undefined,
): Promise<ContextItem[]> {
  if (!extras.embeddingsProvider) {
    return [];
  }

  const nFinal = options?.nFinal || RETRIEVAL_PARAMS.nFinal;
  const useReranking = extras.reranker !== undefined;
  const nRetrieve =
    useReranking === false
      ? nFinal
      : options?.nRetrieve || RETRIEVAL_PARAMS.nRetrieve;

  // Get tags to retrieve for
  const workspaceDirs = await extras.ide.getWorkspaceDirs();

  if (workspaceDirs.length === 0) {
    throw new Error("No workspace directories found");
  }

  const branches = (await Promise.race([
    Promise.all(workspaceDirs.map((dir) => extras.ide.getBranch(dir))),
    new Promise((resolve) => {
      setTimeout(() => {
        resolve(["NONE"]);
      }, 500);
    }),
  ])) as string[];
  const tags: BranchAndDir[] = workspaceDirs.map((directory, i) => ({
    directory,
    branch: branches[i],
  }));

  // Get all retrieval results
  const retrievalResults: Chunk[] = [];

  // Source: Full-text search
  const ftsResults = await retrieveFts(
    extras.fullInput,
    nRetrieve / 2,
    tags,
    filterDirectory,
  );
  retrievalResults.push(...ftsResults);

  // Source: expansion with code graph
  // consider doing this after reranking? Or just having a lower reranking threshold
  // This is VS Code only until we use PSI for JetBrains or build our own general solution
<<<<<<< HEAD
  if ((await extras.ide.getIdeInfo()).ideType === "vscode") {
    const { expandSnippet } = await import(
      "../../../extensions/vscode/src/util/expandSnippet"
    );
    const expansionResults = (
      await Promise.all(
        extras.selectedCode.map(async (rif) => {
          return expandSnippet(
            rif.filepath,
            rif.range.start.line,
            rif.range.end.line,
            extras.ide,
          );
        }),
      )
    ).flat() as Chunk[];
    retrievalResults.push(...expansionResults);
  }
=======
  // TODO: Need to pass in the expandSnippet function as a function argument
  // because this import causes `tsc` to fail
  // if ((await extras.ide.getIdeInfo()).ideType === "vscode") {
  //   const { expandSnippet } = await import(
  //     "../../../extensions/vscode/src/util/expandSnippet"
  //   );
  //   let expansionResults = (
  //     await Promise.all(
  //       extras.selectedCode.map(async (rif) => {
  //         return expandSnippet(
  //           rif.filepath,
  //           rif.range.start.line,
  //           rif.range.end.line,
  //           extras.ide,
  //         );
  //       }),
  //     )
  //   ).flat() as Chunk[];
  //   retrievalResults.push(...expansionResults);
  // }
>>>>>>> 16caf052

  // Source: Open file exact match
  // Source: Class/function name exact match

  // Source: Embeddings
  const lanceDbIndex = new LanceDbIndex(extras.embeddingsProvider, (path) =>
    extras.ide.readFile(path),
  );
  const vecResults = await lanceDbIndex.retrieve(
    extras.fullInput,
    nRetrieve,
    tags,
    filterDirectory,
  );
  retrievalResults.push(...vecResults);

  // De-duplicate
  let results: Chunk[] = deduplicateChunks(retrievalResults);

  // Re-rank
  if (useReranking && extras.reranker) {
    let scores: number[] = await extras.reranker.rerank(
      extras.fullInput,
      results,
    );

    // Filter out low-scoring results
    results = results.filter(
      (_, i) => scores[i] >= RETRIEVAL_PARAMS.rerankThreshold,
    );
    scores = scores.filter(
      (score) => score >= RETRIEVAL_PARAMS.rerankThreshold,
    );

    results.sort(
      (a, b) => scores[results.indexOf(b)] - scores[results.indexOf(a)],
    );
    results = results.slice(0, nFinal);
  }

  if (results.length === 0) {
    throw new Error(
      "Warning: No results found for @codebase context provider.",
    );
  }

  return [
    ...results.map((r) => {
      const name = `${getBasename(r.filepath)} (${r.startLine}-${r.endLine})`;
      const description = `${r.filepath} (${r.startLine}-${r.endLine})`;
      return {
        name,
        description,
        content: `\`\`\`${name}\n${r.content}\n\`\`\``,
      };
    }),
    {
      name: "Instructions",
      description: "Instructions",
      content:
        "Use the above code to answer the following question. You should not reference any files outside of what is shown, unless they are commonly known files, like a .gitignore or package.json. Reference the filenames whenever possible. If there isn't enough information to answer the question, suggest where the user might look to learn more.",
    },
  ];
}<|MERGE_RESOLUTION|>--- conflicted
+++ resolved
@@ -71,26 +71,6 @@
   // Source: expansion with code graph
   // consider doing this after reranking? Or just having a lower reranking threshold
   // This is VS Code only until we use PSI for JetBrains or build our own general solution
-<<<<<<< HEAD
-  if ((await extras.ide.getIdeInfo()).ideType === "vscode") {
-    const { expandSnippet } = await import(
-      "../../../extensions/vscode/src/util/expandSnippet"
-    );
-    const expansionResults = (
-      await Promise.all(
-        extras.selectedCode.map(async (rif) => {
-          return expandSnippet(
-            rif.filepath,
-            rif.range.start.line,
-            rif.range.end.line,
-            extras.ide,
-          );
-        }),
-      )
-    ).flat() as Chunk[];
-    retrievalResults.push(...expansionResults);
-  }
-=======
   // TODO: Need to pass in the expandSnippet function as a function argument
   // because this import causes `tsc` to fail
   // if ((await extras.ide.getIdeInfo()).ideType === "vscode") {
@@ -111,7 +91,6 @@
   //   ).flat() as Chunk[];
   //   retrievalResults.push(...expansionResults);
   // }
->>>>>>> 16caf052
 
   // Source: Open file exact match
   // Source: Class/function name exact match
