import { open, type Database } from "sqlite";
import sqlite3 from "sqlite3";
import {
  Chunk,
  EmbeddingsProvider,
  IndexingProgressUpdate,
  SiteIndexingConfig,
} from "../../index.js";
import { getDocsSqlitePath, getLanceDbPath } from "../../util/paths.js";

import { Article, chunkArticle, pageToArticle } from "./article.js";
import { crawlPage } from "./crawl.js";
import { downloadFromS3, SiteIndexingResults } from "./preIndexed.js";
import { default as configs } from "./preIndexedDocs.js";

// Purposefully lowercase because lancedb converts
interface LanceDbDocsRow {
  title: string;
  baseurl: string;
  // Chunk
  content: string;
  path: string;
  startline: number;
  endline: number;
  vector: number[];
  [key: string]: any;
}

export class DocsService {
  private static instance: DocsService;
  private static DOCS_TABLE_NAME = "docs";
  private _sqliteTable: Database | undefined;
  private docsIndexingQueue: Set<string> = new Set();

  public static getInstance(): DocsService {
    if (!DocsService.instance) {
      DocsService.instance = new DocsService();
    }
    return DocsService.instance;
  }

  private async getSqliteTable() {
    if (!this._sqliteTable) {
      this._sqliteTable = await open({
        filename: getDocsSqlitePath(),
        driver: sqlite3.Database,
      });

      this._sqliteTable.exec(`CREATE TABLE IF NOT EXISTS docs (
          id INTEGER PRIMARY KEY AUTOINCREMENT,
          title STRING NOT NULL,
          baseUrl STRING NOT NULL UNIQUE
      )`);
    }

    return this._sqliteTable;
  }

  private async getLanceDb() {
    const lancedb = await import("vectordb");
    const lance = await lancedb.connect(getLanceDbPath());
    return lance;
  }

  async retrieve(
    baseUrl: string,
    vector: number[],
    nRetrieve: number,
    embeddingsProviderId: string,
    nested = false,
  ): Promise<Chunk[]> {
    const lance = await this.getLanceDb();
    const db = await this.getSqliteTable();

    const downloadDocs = async () => {
      const config = configs.find((config) => config.startUrl === baseUrl);
      if (config) {
        await this.downloadPreIndexedDocs(embeddingsProviderId, config.title);
        return await this.retrieve(
          baseUrl,
          vector,
          nRetrieve,
          embeddingsProviderId,
          true,
        );
      }
      return undefined;
    };

    const tableNames = await lance.tableNames();
    if (!tableNames.includes(DocsService.DOCS_TABLE_NAME)) {
      const downloaded = await downloadDocs();
      if (downloaded) {
        return downloaded;
      }
    }

    const table = await lance.openTable(DocsService.DOCS_TABLE_NAME);
    let docs: LanceDbDocsRow[] = await table
      .search(vector)
      .limit(nRetrieve)
      .where(`baseurl = '${baseUrl}'`)
      .execute();

    docs = docs.filter((doc) => doc.baseurl === baseUrl);

    if ((!docs || docs.length === 0) && !nested) {
      const downloaded = await downloadDocs();
      if (downloaded) {
        return downloaded;
      }
    }

    return docs.map((doc) => ({
      digest: doc.path,
      filepath: doc.path,
      startLine: doc.startline,
      endLine: doc.endline,
      index: 0,
      content: doc.content,
      otherMetadata: {
        title: doc.title,
      },
    }));
  }

  private async add(
    title: string,
    baseUrl: URL,
    chunks: Chunk[],
    embeddings: number[][],
  ) {
    const data: LanceDbDocsRow[] = chunks.map((chunk, i) => ({
      title: chunk.otherMetadata?.title || title,
      baseurl: baseUrl.toString(),
      content: chunk.content,
      path: chunk.filepath,
      startline: chunk.startLine,
      endline: chunk.endLine,
      vector: embeddings[i],
    }));

    const lance = await this.getLanceDb();
    const tableNames = await lance.tableNames();
    if (!tableNames.includes(DocsService.DOCS_TABLE_NAME)) {
      await lance.createTable(DocsService.DOCS_TABLE_NAME, data);
    } else {
      const table = await lance.openTable(DocsService.DOCS_TABLE_NAME);
      await table.add(data);
    }

    // Only after add it to SQLite
    const db = await this.getSqliteTable();
    await db.run(
      "INSERT INTO docs (title, baseUrl) VALUES (?, ?)",
      title,
      baseUrl.toString(),
    );
  }

  async list(): Promise<{ title: string; baseUrl: string }[]> {
    const db = await this.getSqliteTable();
    const docs = db.all("SELECT title, baseUrl FROM docs");
    return docs;
  }

  async delete(baseUrl: string) {
    const db = await this.getSqliteTable();
    await db.run("DELETE FROM docs WHERE baseUrl = ?", baseUrl);
    const lance = await this.getLanceDb();
    const tableNames = await lance.tableNames();
    if (tableNames.includes(DocsService.DOCS_TABLE_NAME)) {
      const table = await lance.openTable(DocsService.DOCS_TABLE_NAME);
      await table.delete(`baseurl = '${baseUrl}'`);
    }
  }

  async has(baseUrl: string) {
    const db = await this.getSqliteTable();
    const doc = await db.get(
      "SELECT title FROM docs WHERE baseUrl =?",
      baseUrl,
    );
    return !!doc;
  }

  private async downloadPreIndexedDocs(
    embeddingsProviderId: string,
    title: string,
  ) {
    const data = await downloadFromS3(
      "continue-indexed-docs",
      `${embeddingsProviderId}/${title}`,
      "us-west-1",
    );
    const results = JSON.parse(data) as SiteIndexingResults;
    await this.add(
      results.title,
      new URL(results.url),
      results.chunks,
      results.chunks.map((c) => c.embedding),
    );
  }

  async *indexAndAdd(
    siteIndexingConfig: SiteIndexingConfig,
    embeddingsProvider: EmbeddingsProvider,
    reIndex: boolean = false,
  ): AsyncGenerator<IndexingProgressUpdate> {
    const startUrl = new URL(siteIndexingConfig.startUrl.toString());

    if (this.docsIndexingQueue.has(startUrl.toString())) {
      console.log("Already in queue");
      return;
    }

    if (!reIndex && await this.has(startUrl.toString())) {
      yield {
        progress: 1,
        desc: "Already indexed",
        status: "done",
      };
      return;
    }

    // Mark the site as currently being indexed
    this.docsIndexingQueue.add(startUrl.toString());

    yield {
      progress: 0,
      desc: "Finding subpages",
      status: "indexing",
    };

    const articles: Article[] = [];
    let processedPages = 0;
    let maxKnownPages = 1;

    // Crawl pages and retrieve info as articles
    for await (const page of crawlPage(startUrl, siteIndexingConfig.maxDepth)) {
      processedPages++;
      const article = pageToArticle(page);
      if (!article) {
        continue;
      }
      articles.push(article);

      // Use a heuristic approach for progress calculation
      const progress = Math.min(processedPages / maxKnownPages, 1);

      yield {
        progress, // Yield the heuristic progress
        desc: `Finding subpages (${page.path})`,
        status: "indexing",
      };

      // Increase maxKnownPages to delay progress reaching 100% too soon
      if (processedPages === maxKnownPages) {
        maxKnownPages *= 2;
      }
    }

    const chunks: Chunk[] = [];
    const embeddings: number[][] = [];

    // Create embeddings of retrieved articles
    console.log("Creating Embeddings for ", articles.length, " articles");
    for (let i = 0; i < articles.length; i++) {
      const article = articles[i];
      yield {
        progress: i / articles.length,
        desc: `Creating Embeddings: ${article.subpath}`,
        status: "indexing",
      };

      try {
        const subpathEmbeddings = await embeddingsProvider.embed(
          chunkArticle(article, embeddingsProvider.maxChunkSize).map((chunk) => {
            chunks.push(chunk);

            return chunk.content;
          }),
        );

        embeddings.push(...subpathEmbeddings);
      } catch (e) {
        console.warn("Error chunking article: ", e);
      }
    }

    // Add docs to databases
    console.log("Adding ", embeddings.length, " embeddings to db");
    yield {
      progress: 0.5,
      desc: `Adding ${embeddings.length} embeddings to db`,
      status: "indexing",
    };

<<<<<<< HEAD
    // Clear old index if re-indexing.
    if (reIndex) {
      console.log("Deleting old embeddings");
      await this.delete(startUrl.toString());
    }

=======
>>>>>>> c9a24330
    await this.add(siteIndexingConfig.title, startUrl, chunks, embeddings);
    this.docsIndexingQueue.delete(startUrl.toString());

    yield {
      progress: 1,
      desc: "Done",
      status: "done",
    };
  }
}<|MERGE_RESOLUTION|>--- conflicted
+++ resolved
@@ -214,7 +214,7 @@
       return;
     }
 
-    if (!reIndex && await this.has(startUrl.toString())) {
+    if (!reIndex && (await this.has(startUrl.toString()))) {
       yield {
         progress: 1,
         desc: "Already indexed",
@@ -275,11 +275,13 @@
 
       try {
         const subpathEmbeddings = await embeddingsProvider.embed(
-          chunkArticle(article, embeddingsProvider.maxChunkSize).map((chunk) => {
-            chunks.push(chunk);
-
-            return chunk.content;
-          }),
+          chunkArticle(article, embeddingsProvider.maxChunkSize).map(
+            (chunk) => {
+              chunks.push(chunk);
+
+              return chunk.content;
+            },
+          ),
         );
 
         embeddings.push(...subpathEmbeddings);
@@ -296,15 +298,12 @@
       status: "indexing",
     };
 
-<<<<<<< HEAD
     // Clear old index if re-indexing.
     if (reIndex) {
       console.log("Deleting old embeddings");
       await this.delete(startUrl.toString());
     }
 
-=======
->>>>>>> c9a24330
     await this.add(siteIndexingConfig.title, startUrl, chunks, embeddings);
     this.docsIndexingQueue.delete(startUrl.toString());
 
