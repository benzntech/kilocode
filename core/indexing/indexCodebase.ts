<<<<<<< HEAD
import type { IDE, IndexTag, IndexingProgressUpdate } from "..";
import type { ConfigHandler } from "../config/handler";
import { ContinueServerClient } from "../continueServer/stubs/client";
import { CodeSnippetsCodebaseIndex } from "./CodeSnippetsIndex";
import { FullTextSearchCodebaseIndex } from "./FullTextSearch";
import { LanceDbIndex } from "./LanceDbIndex";
import { ChunkCodebaseIndex } from "./chunk/ChunkCodebaseIndex";
import { getComputeDeleteAddRemove } from "./refreshIndex";
import type { CodebaseIndex } from "./types";
=======
import { ConfigHandler } from "../config/handler.js";
import { IContinueServerClient } from "../continueServer/interface.js";
import { IDE, IndexTag, IndexingProgressUpdate } from "../index.js";
import { CodeSnippetsCodebaseIndex } from "./CodeSnippetsIndex.js";
import { FullTextSearchCodebaseIndex } from "./FullTextSearch.js";
import { LanceDbIndex } from "./LanceDbIndex.js";
import { ChunkCodebaseIndex } from "./chunk/ChunkCodebaseIndex.js";
import { getComputeDeleteAddRemove } from "./refreshIndex.js";
import { CodebaseIndex } from "./types.js";
>>>>>>> 0d78fe87

export class PauseToken {
  constructor(private _paused: boolean) {}

  set paused(value: boolean) {
    this._paused = value;
  }

  get paused(): boolean {
    return this._paused;
  }
}

export class CodebaseIndexer {
  constructor(
    private readonly configHandler: ConfigHandler,
    private readonly ide: IDE,
    private readonly pauseToken: PauseToken,
<<<<<<< HEAD
    private readonly continueServerUrl: string | undefined,
    private readonly userToken: string | undefined,
  ) {
    if (this.continueServerUrl) {
      this.continueServerClient = new ContinueServerClient(
        this.continueServerUrl,
        Promise.resolve(this.userToken),
      );
    }
  }
=======
    private readonly continueServerClient: IContinueServerClient,
  ) {}
>>>>>>> 0d78fe87

  private async getIndexesToBuild(): Promise<CodebaseIndex[]> {
    const config = await this.configHandler.loadConfig();

    const indexes = [
      new ChunkCodebaseIndex(
        this.ide.readFile.bind(this.ide),
        this.continueServerClient,
      ), // Chunking must come first
      new LanceDbIndex(
        config.embeddingsProvider,
        this.ide.readFile.bind(this.ide),
        this.continueServerClient,
      ),
      new FullTextSearchCodebaseIndex(),
      new CodeSnippetsCodebaseIndex(this.ide),
    ];

    return indexes;
  }

  async *refresh(
    workspaceDirs: string[],
    abortSignal: AbortSignal,
  ): AsyncGenerator<IndexingProgressUpdate> {
    if (workspaceDirs.length === 0) {
      return;
    }

    const config = await this.configHandler.loadConfig();
    if (config.disableIndexing) {
      return;
    }

    const indexesToBuild = await this.getIndexesToBuild();

    let completedDirs = 0;

    // Wait until Git Extension has loaded to report progress
    // so we don't appear stuck at 0% while waiting
    await this.ide.getRepoName(workspaceDirs[0]);

    yield {
      progress: 0,
      desc: "Starting indexing...",
      status: "starting",
    };

    for (const directory of workspaceDirs) {
      // const scheme = vscode.workspace.workspaceFolders?.[0].uri.scheme;
      // const files = await this.listWorkspaceContents(directory);

      const files = await this.ide.listWorkspaceContents(directory);
      const stats = await this.ide.getLastModified(files);
      const branch = await this.ide.getBranch(directory);
      const repoName = await this.ide.getRepoName(directory);
      let completedIndexes = 0;

      for (const codebaseIndex of indexesToBuild) {
        // TODO: IndexTag type should use repoName rather than directory
        const tag: IndexTag = {
          directory,
          branch,
          artifactId: codebaseIndex.artifactId,
        };
        const [results, markComplete] = await getComputeDeleteAddRemove(
          tag,
          { ...stats },
          (filepath) => this.ide.readFile(filepath),
          repoName,
        );

        try {
          for await (let { progress, desc } of codebaseIndex.update(
            tag,
            results,
            markComplete,
            repoName,
          )) {
            // Handle pausing in this loop because it's the only one really taking time
            if (abortSignal.aborted) {
              yield {
                progress: 1,
                desc: "Indexing cancelled",
                status: "failed",
              };
              return;
            }
            while (this.pauseToken.paused) {
              await new Promise((resolve) => setTimeout(resolve, 100));
            }

            yield {
              progress:
                (completedDirs +
                  (completedIndexes + progress) / indexesToBuild.length) /
                workspaceDirs.length,
              desc,
              status: "indexing",
            };
          }
          completedIndexes++;
          yield {
            progress:
              (completedDirs + completedIndexes / indexesToBuild.length) /
              workspaceDirs.length,
<<<<<<< HEAD
            desc: `Completed indexing ${codebaseIndex.artifactId}`,
=======
            desc: "Completed indexing " + codebaseIndex.artifactId,
            status: "indexing",
>>>>>>> 0d78fe87
          };
        } catch (e) {
          console.warn(
            `Error updating the ${codebaseIndex.artifactId} index: ${e}`,
          );
        }
      }

      completedDirs++;
      yield {
        progress: completedDirs / workspaceDirs.length,
        desc: "Indexing Complete",
        status: "done",
      };
    }
  }
}<|MERGE_RESOLUTION|>--- conflicted
+++ resolved
@@ -1,14 +1,3 @@
-<<<<<<< HEAD
-import type { IDE, IndexTag, IndexingProgressUpdate } from "..";
-import type { ConfigHandler } from "../config/handler";
-import { ContinueServerClient } from "../continueServer/stubs/client";
-import { CodeSnippetsCodebaseIndex } from "./CodeSnippetsIndex";
-import { FullTextSearchCodebaseIndex } from "./FullTextSearch";
-import { LanceDbIndex } from "./LanceDbIndex";
-import { ChunkCodebaseIndex } from "./chunk/ChunkCodebaseIndex";
-import { getComputeDeleteAddRemove } from "./refreshIndex";
-import type { CodebaseIndex } from "./types";
-=======
 import { ConfigHandler } from "../config/handler.js";
 import { IContinueServerClient } from "../continueServer/interface.js";
 import { IDE, IndexTag, IndexingProgressUpdate } from "../index.js";
@@ -18,7 +7,6 @@
 import { ChunkCodebaseIndex } from "./chunk/ChunkCodebaseIndex.js";
 import { getComputeDeleteAddRemove } from "./refreshIndex.js";
 import { CodebaseIndex } from "./types.js";
->>>>>>> 0d78fe87
 
 export class PauseToken {
   constructor(private _paused: boolean) {}
@@ -37,21 +25,8 @@
     private readonly configHandler: ConfigHandler,
     private readonly ide: IDE,
     private readonly pauseToken: PauseToken,
-<<<<<<< HEAD
-    private readonly continueServerUrl: string | undefined,
-    private readonly userToken: string | undefined,
-  ) {
-    if (this.continueServerUrl) {
-      this.continueServerClient = new ContinueServerClient(
-        this.continueServerUrl,
-        Promise.resolve(this.userToken),
-      );
-    }
-  }
-=======
     private readonly continueServerClient: IContinueServerClient,
   ) {}
->>>>>>> 0d78fe87
 
   private async getIndexesToBuild(): Promise<CodebaseIndex[]> {
     const config = await this.configHandler.loadConfig();
@@ -158,12 +133,8 @@
             progress:
               (completedDirs + completedIndexes / indexesToBuild.length) /
               workspaceDirs.length,
-<<<<<<< HEAD
-            desc: `Completed indexing ${codebaseIndex.artifactId}`,
-=======
             desc: "Completed indexing " + codebaseIndex.artifactId,
             status: "indexing",
->>>>>>> 0d78fe87
           };
         } catch (e) {
           console.warn(
