--- conflicted
+++ resolved
@@ -56,9 +56,7 @@
       },
     },
   },
-<<<<<<< HEAD
   defaultToolPolicy: "allowedWithPermission",
-=======
   systemMessageDescription: createSystemMessageExampleCall(
     BuiltInToolNames.RunTerminalCommand,
     `To run a terminal command, use the ${BuiltInToolNames.RunTerminalCommand} tool
@@ -67,5 +65,4 @@
 For example, to see the git log, you could respond with:`,
     [["command", "git log"]],
   ),
->>>>>>> bf186a3d
 };