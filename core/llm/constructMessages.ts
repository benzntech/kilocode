<<<<<<< HEAD
import type { ChatHistory, ChatMessage, MessagePart } from "..";
=======
import { ChatHistory, ChatMessage, MessagePart } from "../index.js";
>>>>>>> 0d78fe87

export function constructMessages(history: ChatHistory): ChatMessage[] {
  const msgs = [];

  for (let i = 0; i < history.length; i++) {
    const historyItem = history[i];

    let content = Array.isArray(historyItem.message.content)
      ? historyItem.message.content
      : [{ type: "text", text: historyItem.message.content } as MessagePart];

    const ctxItems = historyItem.contextItems.map((ctxItem) => {
      return { type: "text", text: `${ctxItem.content}\n` } as MessagePart;
    });

    content = [...ctxItems, ...content];

    msgs.push({
      role: historyItem.message.role,
      content,
    });
  }

  return msgs;
}<|MERGE_RESOLUTION|>--- conflicted
+++ resolved
@@ -1,8 +1,4 @@
-<<<<<<< HEAD
-import type { ChatHistory, ChatMessage, MessagePart } from "..";
-=======
 import { ChatHistory, ChatMessage, MessagePart } from "../index.js";
->>>>>>> 0d78fe87
 
 export function constructMessages(history: ChatHistory): ChatMessage[] {
   const msgs = [];
