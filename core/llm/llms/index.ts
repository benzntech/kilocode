import Handlebars from "handlebars";
<<<<<<< HEAD
import type { BaseLLM } from "..";
import type {
=======
import {
>>>>>>> 0d78fe87
  BaseCompletionOptions,
  ILLM,
  LLMOptions,
  ModelDescription,
} from "../../index.js";
import { IdeSettings } from "../../protocol.js";
import { DEFAULT_MAX_TOKENS } from "../constants.js";
import { BaseLLM } from "../index.js";
import Anthropic from "./Anthropic.js";
import Bedrock from "./Bedrock.js";
import Cohere from "./Cohere.js";
import DeepInfra from "./DeepInfra.js";
import Flowise from "./Flowise.js";
import FreeTrial from "./FreeTrial.js";
import Gemini from "./Gemini.js";
import Groq from "./Groq.js";
import HuggingFaceInferenceAPI from "./HuggingFaceInferenceAPI.js";
import HuggingFaceTGI from "./HuggingFaceTGI.js";
import LMStudio from "./LMStudio.js";
import LlamaCpp from "./LlamaCpp.js";
import Llamafile from "./Llamafile.js";
import Mistral from "./Mistral.js";
import Ollama from "./Ollama.js";
import OpenAI from "./OpenAI.js";
import OpenAIFreeTrial from "./OpenAIFreeTrial.js";
import Replicate from "./Replicate.js";
import TextGenWebUI from "./TextGenWebUI.js";
import Together from "./Together.js";
import ContinueProxy from "./stubs/ContinueProxy.js";

function convertToLetter(num: number): string {
  let result = "";
  while (num > 0) {
    const remainder = (num - 1) % 26;
    result = String.fromCharCode(97 + remainder) + result;
    num = Math.floor((num - 1) / 26);
  }
  return result;
}

const getHandlebarsVars = (
  value: string,
): [string, { [key: string]: string }] => {
  const ast = Handlebars.parse(value);

  const keysToFilepath: { [key: string]: string } = {};
  let keyIndex = 1;
  for (const i in ast.body) {
    if (ast.body[i].type === "MustacheStatement") {
      const letter = convertToLetter(keyIndex);
      keysToFilepath[letter] = (ast.body[i] as any).path.original;
      value = value.replace(
        new RegExp(`{{\\s*${(ast.body[i] as any).path.original}\\s*}}`),
        `{{${letter}}}`,
      );
      keyIndex++;
    }
  }
  return [value, keysToFilepath];
};

export async function renderTemplatedString(
  template: string,
  readFile: (filepath: string) => Promise<string>,
  inputData: any,
): Promise<string> {
  const [newTemplate, vars] = getHandlebarsVars(template);
  const data: any = { ...inputData };
  for (const key in vars) {
    const fileContents = await readFile(vars[key]);
    data[key] = fileContents || (inputData[vars[key]] ?? vars[key]);
  }
  const templateFn = Handlebars.compile(newTemplate);
  const final = templateFn(data);
  return final;
}

const LLMs = [
  Anthropic,
  Cohere,
  FreeTrial,
  Gemini,
  Llamafile,
  Ollama,
  Replicate,
  TextGenWebUI,
  Together,
  HuggingFaceTGI,
  HuggingFaceInferenceAPI,
  LlamaCpp,
  OpenAI,
  LMStudio,
  Mistral,
  Bedrock,
  DeepInfra,
  OpenAIFreeTrial,
  Flowise,
  Groq,
  ContinueProxy,
];

export async function llmFromDescription(
  desc: ModelDescription,
  readFile: (filepath: string) => Promise<string>,
  uniqueId: string,
  ideSettings: IdeSettings,
  writeLog: (log: string) => Promise<void>,
  completionOptions?: BaseCompletionOptions,
  systemMessage?: string,
): Promise<BaseLLM | undefined> {
  const cls = LLMs.find((llm) => llm.providerName === desc.provider);

  if (!cls) {
    return undefined;
  }

  const finalCompletionOptions = {
    ...completionOptions,
    ...desc.completionOptions,
  };

  systemMessage = desc.systemMessage ?? systemMessage;
  if (systemMessage !== undefined) {
    systemMessage = await renderTemplatedString(systemMessage, readFile, {});
  }

  let options: LLMOptions = {
    ...desc,
    completionOptions: {
      ...finalCompletionOptions,
      model: (desc.model || cls.defaultOptions?.model) ?? "codellama-7b",
      maxTokens:
        finalCompletionOptions.maxTokens ??
        cls.defaultOptions?.completionOptions?.maxTokens ??
        DEFAULT_MAX_TOKENS,
    },
    systemMessage,
    writeLog,
    uniqueId,
  };

  if (desc.provider === "continue-proxy") {
    options = {
      ...options,
      apiBase: new URL(
        "/proxy/v1",
        ideSettings.remoteConfigServerUrl,
      ).toString(),
      apiKey: ideSettings.userToken,
    };
  }

  return new cls(options);
}

export function llmFromProviderAndOptions(
  providerName: string,
  llmOptions: LLMOptions,
): ILLM {
  const cls = LLMs.find((llm) => llm.providerName === providerName);

  if (!cls) {
    throw new Error(`Unknown LLM provider type "${providerName}"`);
  }

  return new cls(llmOptions);
}<|MERGE_RESOLUTION|>--- conflicted
+++ resolved
@@ -1,10 +1,5 @@
 import Handlebars from "handlebars";
-<<<<<<< HEAD
-import type { BaseLLM } from "..";
-import type {
-=======
 import {
->>>>>>> 0d78fe87
   BaseCompletionOptions,
   ILLM,
   LLMOptions,
