--- conflicted
+++ resolved
@@ -72,12 +72,9 @@
       fullStop,
     );
 
-<<<<<<< HEAD
     const timeoutValue = helper.options.modelTimeout;
-=======
-    const timeoutValue = helper.options.showWhateverWeHaveAtXMs;
 
->>>>>>> 1824506b
+
     lineGenerator = showWhateverWeHaveAtXMs(lineGenerator, timeoutValue!);
 
     const finalGenerator = streamWithNewLines(lineGenerator);
